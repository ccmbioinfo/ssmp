import React, { useMemo } from 'react';
import { AnimatePresence, motion } from 'framer-motion';
import { CgArrowsMergeAltH, CgArrowsShrinkH } from 'react-icons/cg';
import { RiInformationFill } from 'react-icons/ri';
import { TiArrowSortedDown, TiArrowSortedUp, TiArrowUnsorted } from 'react-icons/ti';
import ScrollContainer from 'react-indiana-drag-scroll';
import {
    Cell,
    ColumnGroup,
    HeaderGroup,
    IdType,
    Row,
    useColumnOrder,
    useExpanded,
    useFilters,
    useFlexLayout,
    useGlobalFilter,
    usePagination,
    useResizeColumns,
    useSortBy,
    useTable,
} from 'react-table';
import HEADERS from '../../constants/headers';
import theme from '../../constants/theme';
import {
    CallsetInfoFields,
    IndividualInfoFields,
    IndividualResponseFields,
    VariantQueryDataResult,
    VariantResponseFields,
    VariantResponseInfoFields,
} from '../../types';
import {
    calculateColumnWidth,
    isCaseDetailsCollapsed,
    isHeader,
    isHeaderExpanded,
    isHeterozygous,
    isHomozygous,
    prepareData,
} from '../../utils';
import { Button, Chip, Flex, InlineFlex, Tooltip, Typography } from '../index';
import { Column } from '../Layout';
import { CellPopover } from './CellPopover';
import ColumnVisibilityModal from './ColumnVisibilityModal';
import DownloadModal from './DownloadModal';
import FilterPopover from './FilterPopover';
import FlaggedGenesViewer from './FlaggedGenesViewer';
import PhenotypeViewer from './PhenotypeViewer';
import { CellText, IconPadder, Styles, SummaryText, TableFilters, TH, THead } from './Table.styles';
import { GlobalFilter } from './TableFilter/GlobalFilters';

interface TableProps {
    variantData: VariantQueryDataResult[];
}

export type FlattenedQueryResponse = Omit<IndividualResponseFields, 'info' | 'diseases'> &
    IndividualInfoFields & { contactInfo: string } & Omit<
        VariantResponseFields,
        'callsets' | 'info'
    > &
    CallsetInfoFields &
    VariantResponseInfoFields & { source: string; diseases: string };
export interface ResultTableColumns extends FlattenedQueryResponse {
    aaChange: string;
    emptyCaseDetails: string;
    emptyVariationDetails: string;
    homozygousCount?: number;
    heterozygousCount?: number;
    burdenCount?: number;
    uniqueId: number;
}

const Table: React.FC<TableProps> = ({ variantData }) => {
    const [tableData, uniqueVariantIndices] = useMemo(
        () => prepareData(variantData),
        [variantData]
    );

    const sortByArray = useMemo(
        () => [
            {
                id: 'uniqueId',
                desc: false,
            },
        ],
        []
    );

    const filterTypes = useMemo(
        () => ({
            multiSelect: (
                rows: Row<ResultTableColumns>[],
                columnIds: IdType<ResultTableColumns>[],
                filterValue: string[]
            ) =>
                filterValue.length
                    ? rows.filter(row => filterValue.includes(row.values[columnIds[0]]))
                    : rows,
        }),
        []
    );

    // Dynamically adjust column width based on cell's longest text.
    const getColumnWidth = React.useCallback(calculateColumnWidth, []);

    const getChildColumns = (groupId: string) => {
        const targetGroup = columns.find(header => header.id === groupId);
        if (targetGroup) {
            return targetGroup.columns.filter(c => c.type !== 'empty').map(c => c.id) as string[];
        } else throw new Error(`Group ${groupId} not found!`);
    };

    const columns = useMemo(
        (): ColumnGroup<ResultTableColumns>[] => [
            {
                Header: 'Variant',
                id: 'core',
                disableSortBy: true,
                disableFilters: true,
                columns: [
                    {
                        id: 'emptyCore',
                        type: 'empty',
                        Header: '',
                        disableSortBy: true,
                        disableFilters: true,
                        width: 70,
                    },
                    {
                        accessor: 'uniqueId',
                        id: 'uniqueId',
                        type: 'fixed',
                    },
                    {
                        accessor: state => state.referenceName,
                        id: 'chromosome',
                        Header: 'Chr',
                        width: getColumnWidth('Chr'),
                        disableFilters: true,
                        disableSortBy: true,
                    },
                    {
                        accessor: 'start',
                        id: 'start',
                        Header: 'Start',
                        width: getColumnWidth('Start'),
                        filter: 'between',
                    },
                    {
                        accessor: 'end',
                        id: 'end',
                        Header: 'End',
                        width: getColumnWidth('End'),
                        filter: 'between',
                    },
                    {
                        accessor: 'ref',
                        id: 'ref',
                        Header: 'Ref',
                        width: getColumnWidth('Ref'),
                    },
                    {
                        accessor: 'alt',
                        id: 'alt',
                        Header: 'Alt',
                        width: getColumnWidth('Alt'),
                    },
                    {
                        accessor: 'assemblyId',
                        id: 'originalAssembly',
                        Header: 'Original Assembly',
                        width: getColumnWidth('Original Assembly'),
                    },
                    {
                        accessor: 'assemblyIdCurrent',
                        id: 'currentAssembly',
                        Header: 'Current Assembly',
                        width: getColumnWidth('Current Assembly'),
                    },
                    {
                        accessor: 'source',
                        filter: 'singleSelect',
                        id: 'source',
                        Header: 'Source',
                        width: getColumnWidth('Source', true),
                    },
                ],
            },
            {
                Header: 'Variant Details',
                id: 'variation_details',
                disableSortBy: true,
                disableFilters: true,
                columns: [
                    {
                        id: 'emptyVariationDetails',
                        type: 'empty',
                        Header: '',
                        disableSortBy: true,
                        disableFilters: true,
                        width: 79,
                    },
                    {
                        accessor: 'transcript',
                        id: 'transcript',
                        Header: 'transcript',
                        width: getColumnWidth('transcript'),
                    },
                    {
                        accessor: 'homozygousCount',
                        id: 'homozygousCount',
                        Header: 'Homo Count',
                        width: getColumnWidth('Homo Count'),
                    },
                    {
                        accessor: 'heterozygousCount',
                        id: 'heterozygousCount',
                        Header: 'Het Count',
                        width: getColumnWidth('Het Count'),
                    },
                    { accessor: 'cdna', id: 'cdna', Header: 'cdna', width: getColumnWidth('cdna') },
                    {
                        id: 'aaChange',
                        accessor: 'aaChange',
                        Header: 'aaChange',
                        width: getColumnWidth('aaChange'),
                    },
                    {
                        accessor: 'consequence',
                        id: 'consequence',
                        Header: 'consequence',
                        width: getColumnWidth('consequence'),
                        filter: 'multiSelect',
                    },
                    {
                        accessor: 'af',
                        id: 'af',
                        Header: 'gnomad_exome_AF',
                        width: getColumnWidth('gnomad_exome_AF', true),
                        filter: 'between',
                    },
                    /* { accessor: 'gnomadHet', id: 'gnomadHet', Header: 'gnomadHet', width: 105 }, */
                    {
                        accessor: 'gnomadHom',
                        id: 'gnomadHom',
                        Header: 'gnomadHom',
                        width: getColumnWidth('gnomadHom'),
                        filter: 'between',
                    },
                ],
            },
            {
                Header: 'Case Details',
                id: 'case_details',
                disableSortBy: true,
                disableFilters: true,
                columns: [
                    {
                        id: 'emptyCaseDetails',
                        type: 'empty',
                        Header: '',
                        disableSortBy: true,
                        disableFilters: true,
                        width: 70,
                    },
                    {
                        accessor: state =>
                            isHeterozygous(state.zygosity)
                                ? 'Heterozygous'
                                : isHomozygous(state.zygosity)
                                ? 'Homozygous'
                                : state.zygosity,
                        filter: 'multiSelect',
                        id: 'zygosity',
                        Header: 'Zygosity',
                        width: getColumnWidth('Zygosity'),
                    },
                    {
                        accessor: 'burdenCount',
                        id: 'burdenCount',
                        Header: 'Burden Count',
                        width: getColumnWidth('Burden Count'),
                        filter: 'between',
                    },
                    {
                        accessor: 'ad',
                        id: 'ad',
                        Header: 'AD',
                        width: getColumnWidth('AD'),
                        filter: 'between',
                    },
                    {
                        accessor: 'dp',
                        id: 'dp',
                        Header: 'DP',
                        width: getColumnWidth('DP'),
                        filter: 'between',
                    },
                    {
                        accessor: 'gq',
                        id: 'gq',
                        Header: 'GQ',
                        width: getColumnWidth('GQ'),
                        filter: 'between',
                    },
                    {
                        accessor: 'individualId',
                        id: 'individualId',
                        Header: 'Individual ID',
                        width: getColumnWidth('Individual ID'),
                    },
                    {
                        accessor: 'sex',
                        filter: 'multiSelect',
                        id: 'sex',
                        Header: 'Sex',
                        width: getColumnWidth('Sex', true),
                    },
                    {
                        accessor: 'diseases',
                        id: 'diseases',
                        Header: 'Diseases',
                        width: getColumnWidth('Diseases', true),
                    },
                    {
                        accessor: 'diagnosis',
                        filter: 'multiSelect',
                        id: 'affectedStatus',
                        Header: 'Affected Status',
                        width: getColumnWidth('Affected Status'),
                    },
                    {
                        accessor: state => {
                            const genes = !!state.candidateGene
                                ? state.candidateGene.split('\n')
                                : []
                            const classifications = !!state.classifications
                                ? state.classifications.split('\n')
                                : []

                            return (genes.length > 0 && classifications.length > 0)
                                ? genes.map((gene, index) => `${gene} - ${classifications[index]}`)
                                : null
                        },
                        id: 'flaggedGenes',
                        Header: 'Flagged Gene(s)',
                        width: getColumnWidth('Flagged Gene(s)'),
                        Cell: ({ cell: { value }, row: { isExpanded, toggleRowExpanded } }: { cell: Cell<ResultTableColumns>, row: Row<ResultTableColumns> }) => (
                            <FlaggedGenesViewer
                                {...{toggleRowExpanded}}
                                flaggedGenes={value}
                                rowExpanded={isExpanded}
                            />
                        ),
                    },
                    {
                        accessor: state =>
                            state.phenotypicFeatures
                                ? state.phenotypicFeatures.map(p => p.phenotypeLabel).join(', ')
                                : '',
                        id: 'phenotypicFeatures',
                        Header: 'Phenotypes',
                        width: getColumnWidth('Phenotypes'),
                        Cell: ({ row: { isExpanded, original: { phenotypicFeatures }, toggleRowExpanded } }: { row: Row<ResultTableColumns> }) => (
                            <PhenotypeViewer
                                {...{toggleRowExpanded}}
                                phenotypes={phenotypicFeatures}
                                rowExpanded={isExpanded}
                            />
                        ),
                    },
                    {
                        accessor: 'ethnicity',
                        id: 'ethnicity',
                        Cell: ({ row }) => (
                            <CellText capitalize>
                                <CellPopover state={row.original} id="ethnicity" />
                            </CellText>
                        ),
                        Header: 'Ethnicity',
                        width: getColumnWidth('Ethnicity', true),
                    },
                    {
                        accessor: 'contactInfo',
                        Cell: ({ row }) => <CellPopover state={row.original} id="contactInfo" />,
                        id: 'contactInfo',
                        Header: 'Contact',
                        width: getColumnWidth('Contact', true),
                        disableFilters: true,
                    },
<<<<<<< HEAD
=======
                    {
                        accessor: 'geographicOrigin',
                        id: 'geographicOrigin',
                        Header: 'Geographic Origin',
                        width: getColumnWidth('Geographic Origin', true),
                    },
                ],
            },
            {
                Header: 'Variant Details',
                id: 'variation_details',
                disableSortBy: true,
                disableFilters: true,
                columns: [
                    {
                        id: 'emptyVariationDetails',
                        type: 'empty',
                        Header: '',
                        disableSortBy: true,
                        disableFilters: true,
                        width: 79,
                    },
                    {
                        accessor: 'transcript',
                        id: 'transcript',
                        Header: 'transcript',
                        width: getColumnWidth('transcript'),
                    },
                    {
                        accessor: 'homozygousCount',
                        id: 'homozygousCount',
                        Header: 'Homo Count',
                        width: getColumnWidth('Homo Count'),
                        filter: 'between',
                    },
                    {
                        accessor: 'heterozygousCount',
                        id: 'heterozygousCount',
                        Header: 'Het Count',
                        width: getColumnWidth('Het Count'),
                        filter: 'between',
                    },
                    { accessor: 'cdna', id: 'cdna', Header: 'cdna', width: getColumnWidth('cdna') },
                    {
                        id: 'aaChange',
                        accessor: 'aaChange',
                        Header: 'aaChange',
                        width: getColumnWidth('aaChange'),
                    },
                    {
                        accessor: 'consequence',
                        id: 'consequence',
                        Header: 'consequence',
                        width: getColumnWidth('consequence'),
                        filter: 'multiSelect',
                    },
                    {
                        accessor: 'af',
                        id: 'af',
                        Header: 'gnomad_exome_AF',
                        width: getColumnWidth('gnomad_exome_AF', true),
                        filter: 'between',
                    },
                    /* { accessor: 'gnomadHet', id: 'gnomadHet', Header: 'gnomadHet', width: 105 }, */
                    {
                        accessor: 'gnomadHom',
                        id: 'gnomadHom',
                        Header: 'gnomadHom',
                        width: getColumnWidth('gnomadHom'),
                        filter: 'between',
                    },
>>>>>>> 28f1e8ea
                ],
            },
        ],
        [getColumnWidth]
    );

    const defaultColumn = useMemo(
        () => ({
            minWidth: 10,
            width: 60,
            maxWidth: 300,
        }),
        []
    );

    const tableInstance = useTable(
        {
            columns,
            defaultColumn,
            data: tableData,
            filterTypes,
            initialState: {
                pageSize: tableData.length,
                sortBy: sortByArray,
                hiddenColumns: [
                    getChildColumns('case_details'),
                    getChildColumns('variation_details'),
                    'emptyCore',
                    'uniqueId',
                ].flat(),
            },
        },
        useColumnOrder,
        useFilters,
        useResizeColumns,
        useFlexLayout,
        useGlobalFilter,
        useSortBy,
        useExpanded,
        usePagination
    );

    const {
        allColumns,
        getTableProps,
        getTableBodyProps,
        headerGroups,
        page,
        state,
        setColumnOrder,
        setFilter,
        setAllFilters,
        setGlobalFilter,
        prepareRow,
        preFilteredRows,
        toggleHideColumn,
        visibleColumns,
        rows,
    } = tableInstance;

    const { filters, globalFilter } = state;

    const toggleGroupVisibility = (g: HeaderGroup<ResultTableColumns>) =>
        g.columns?.map(c => c.type !== 'fixed' && toggleHideColumn(c.id, c.isVisible));

    var currColour = 'white';

    const getRowColour = (uniqueId: number, previousRowUniqueId: number) => {
        if (currColour === 'white' && uniqueId !== previousRowUniqueId) {
            currColour = 'whitesmoke';
        } else if (uniqueId !== previousRowUniqueId) {
            currColour = 'white';
        }
        return [{ style: { background: currColour } }];
    };
    return (
        <>
            <TableFilters justifyContent="space-between">
                <InlineFlex>
                    <GlobalFilter filter={globalFilter} setFilter={setGlobalFilter} />
                    <Button
                        disabled={filters.length > 0 ? false : true}
                        variant="secondary"
                        onClick={() => setAllFilters([])}
                    >
                        Clear all filters
                    </Button>
                </InlineFlex>

                <InlineFlex>
                    <ColumnVisibilityModal
                        headerGroups={headerGroups}
                        toggleGroupVisibility={toggleGroupVisibility}
                        toggleHideColumn={toggleHideColumn}
                        allColumns={allColumns}
                        setColumnOrder={setColumnOrder}
                    />
                    <DownloadModal rows={rows} visibleColumns={visibleColumns} />
                </InlineFlex>
            </TableFilters>

            <Column>
                <br />
                <Typography variant="h3">
                    {uniqueVariantIndices.length} unique variants found in {tableData.length}{' '}
                    individuals
                </Typography>
                {rows.length !== tableData.length && (
                    <SummaryText>{rows.length} individuals matching your filters</SummaryText>
                )}
                <Flex alignItems="center">
                    <Typography variant="p" bold>
                        Active Filters:
                    </Typography>
                    {filters.map((f, i) => (
                        <div key={i}>
                            <Chip title={f.id} onDelete={() => setFilter(f.id, undefined)} />
                        </div>
                    ))}
                </Flex>
            </Column>

            <ScrollContainer ignoreElements="p, th" hideScrollbars={false} vertical={false}>
                <Styles disableFullWidth={visibleColumns.length > 12}>
                    <table {...getTableProps()}>
                        <THead>
                            {headerGroups.map(headerGroup => {
                                // https://github.com/tannerlinsley/react-table/discussions/2647
                                const { key, ...restHeaderGroupProps } =
                                    headerGroup.getHeaderGroupProps();
                                return (
                                    <motion.tr layout key={key} {...restHeaderGroupProps}>
                                        {headerGroup.headers.map(column => {
                                            const { key, ...restHeaderProps } =
                                                column.getHeaderProps();
                                            return (
                                                <TH key={key} {...restHeaderProps}>
                                                    <AnimatePresence initial={false}>
                                                        {column.isVisible && (
                                                            <motion.section
                                                                key="content"
                                                                initial="collapsed"
                                                                animate="advancedFiltersOpen"
                                                                exit="collapsed"
                                                                variants={{
                                                                    advancedFiltersOpen: {
                                                                        opacity: 1,
                                                                        width: 'auto',
                                                                    },
                                                                    collapsed: {
                                                                        opacity: 0,
                                                                        width: 0,
                                                                    },
                                                                }}
                                                                transition={{
                                                                    duration: 0.8,
                                                                    ease: [0.04, 0.62, 0.23, 0.98],
                                                                }}
                                                            >
                                                                <Flex
                                                                    alignItems="center"
                                                                    justifyContent="center"
                                                                    nowrap
                                                                >
                                                                    {/* 
                                                                        Filter icon for filtering individual columns
                                                                    */}
                                                                    {!column.disableFilters && (
                                                                        <FilterPopover
                                                                            columns={[column]}
                                                                            preFilteredRows={
                                                                                preFilteredRows
                                                                            }
                                                                            filters={filters}
                                                                            setFilter={setFilter}
                                                                            active={
                                                                                !!filters.find(
                                                                                    c =>
                                                                                        c.id ===
                                                                                        column.id
                                                                                )
                                                                            }
                                                                        />
                                                                    )}
                                                                    {column.render('Header')}
                                                                    {!column.id.includes('empty') &&
                                                                        !!HEADERS[column.id] && (
                                                                            <Tooltip
                                                                                helperText={
                                                                                    HEADERS[
                                                                                        column.id
                                                                                    ]
                                                                                }
                                                                            >
                                                                                <IconPadder>
                                                                                    <RiInformationFill color="lightgrey" />
                                                                                </IconPadder>
                                                                            </Tooltip>
                                                                        )}

                                                                    {/* Use column.getResizerProps to hook up the events correctly */}
                                                                    <div
                                                                        {...column.getResizerProps()}
                                                                        className={`resizer ${
                                                                            column.isResizing
                                                                                ? 'isResizing'
                                                                                : ''
                                                                        }`}
                                                                    />

                                                                    {/* Large header grouping */}
                                                                    {isHeader(column) &&
                                                                        (isHeaderExpanded(
                                                                            column
                                                                        ) ? (
                                                                            <IconPadder>
                                                                                <CgArrowsMergeAltH
                                                                                    size={18}
                                                                                    onClick={() =>
                                                                                        toggleGroupVisibility(
                                                                                            column
                                                                                        )
                                                                                    }
                                                                                />
                                                                            </IconPadder>
                                                                        ) : (
                                                                            <IconPadder>
                                                                                <CgArrowsShrinkH
                                                                                    size={18}
                                                                                    onClick={() =>
                                                                                        toggleGroupVisibility(
                                                                                            column
                                                                                        )
                                                                                    }
                                                                                />
                                                                            </IconPadder>
                                                                        ))}

                                                                    {/* Sorting */}
                                                                    <div
                                                                        {...column.getSortByToggleProps(
                                                                            {
                                                                                title: undefined,
                                                                            }
                                                                        )}
                                                                    >
                                                                        {!column.disableSortBy && (
                                                                            <IconPadder>
                                                                                {column.isSorted ? (
                                                                                    column.isSortedDesc ? (
                                                                                        <TiArrowSortedDown
                                                                                            color={
                                                                                                theme
                                                                                                    .colors
                                                                                                    .primary
                                                                                            }
                                                                                        />
                                                                                    ) : (
                                                                                        <TiArrowSortedUp
                                                                                            color={
                                                                                                theme
                                                                                                    .colors
                                                                                                    .primary
                                                                                            }
                                                                                        />
                                                                                    )
                                                                                ) : (
                                                                                    <TiArrowUnsorted color="lightgrey" />
                                                                                )}
                                                                            </IconPadder>
                                                                        )}
                                                                    </div>
                                                                </Flex>
                                                            </motion.section>
                                                        )}
                                                    </AnimatePresence>
                                                </TH>
                                            );
                                        })}
                                    </motion.tr>
                                );
                            })}
                        </THead>

                        <tbody {...getTableBodyProps()}>
                            {page.length > 0 ? (
                                page.map((row, i) => {
                                    prepareRow(row);
                                    // Alternate row's background colour.
                                    const { key, ...restRowProps } = row.getRowProps(
                                        i !== 0
                                            ? getRowColour(
                                                  row.values['uniqueId'],
                                                  page[i - 1].values['uniqueId']
                                              )
                                            : [{ style: { background: 'white' } }]
                                    );
                                    // Display only one row per variant if Case Details Section is collapsed.
                                    if (
                                        isCaseDetailsCollapsed(headerGroups[0].headers) &&
                                        uniqueVariantIndices.find(i => i === row?.index) ===
                                            undefined
                                    ) {
                                        return null;
                                    }
                                    return (
                                        <motion.tr key={key} layout="position" {...restRowProps}>
                                            {row.cells.map(cell => {
                                                const { key, style, ...restCellProps } =
                                                    cell.getCellProps();
                                                return (
                                                    <td
                                                        key={key}
                                                        style={{
                                                            paddingRight: 0,
                                                            paddingLeft: 0,
                                                            ...style,
                                                        }}
                                                        {...restCellProps}
                                                    >
                                                        <CellText>
                                                            <Typography variant="subtitle">
                                                                {cell.render('Cell')}
                                                            </Typography>
                                                        </CellText>
                                                    </td>
                                                );
                                            })}
                                        </motion.tr>
                                    );
                                })
                            ) : (
                                <Typography variant="p" error>
                                    There are no records to display.
                                </Typography>
                            )}
                        </tbody>
                    </table>
                </Styles>
            </ScrollContainer>
        </>
    );
};
export default Table;<|MERGE_RESOLUTION|>--- conflicted
+++ resolved
@@ -334,21 +334,27 @@
                         accessor: state => {
                             const genes = !!state.candidateGene
                                 ? state.candidateGene.split('\n')
-                                : []
+                                : [];
                             const classifications = !!state.classifications
                                 ? state.classifications.split('\n')
-                                : []
-
-                            return (genes.length > 0 && classifications.length > 0)
+                                : [];
+
+                            return genes.length > 0 && classifications.length > 0
                                 ? genes.map((gene, index) => `${gene} - ${classifications[index]}`)
-                                : null
+                                : null;
                         },
                         id: 'flaggedGenes',
                         Header: 'Flagged Gene(s)',
                         width: getColumnWidth('Flagged Gene(s)'),
-                        Cell: ({ cell: { value }, row: { isExpanded, toggleRowExpanded } }: { cell: Cell<ResultTableColumns>, row: Row<ResultTableColumns> }) => (
+                        Cell: ({
+                            cell: { value },
+                            row: { isExpanded, toggleRowExpanded },
+                        }: {
+                            cell: Cell<ResultTableColumns>;
+                            row: Row<ResultTableColumns>;
+                        }) => (
                             <FlaggedGenesViewer
-                                {...{toggleRowExpanded}}
+                                {...{ toggleRowExpanded }}
                                 flaggedGenes={value}
                                 rowExpanded={isExpanded}
                             />
@@ -362,9 +368,17 @@
                         id: 'phenotypicFeatures',
                         Header: 'Phenotypes',
                         width: getColumnWidth('Phenotypes'),
-                        Cell: ({ row: { isExpanded, original: { phenotypicFeatures }, toggleRowExpanded } }: { row: Row<ResultTableColumns> }) => (
+                        Cell: ({
+                            row: {
+                                isExpanded,
+                                original: { phenotypicFeatures },
+                                toggleRowExpanded,
+                            },
+                        }: {
+                            row: Row<ResultTableColumns>;
+                        }) => (
                             <PhenotypeViewer
-                                {...{toggleRowExpanded}}
+                                {...{ toggleRowExpanded }}
                                 phenotypes={phenotypicFeatures}
                                 rowExpanded={isExpanded}
                             />
@@ -389,80 +403,6 @@
                         width: getColumnWidth('Contact', true),
                         disableFilters: true,
                     },
-<<<<<<< HEAD
-=======
-                    {
-                        accessor: 'geographicOrigin',
-                        id: 'geographicOrigin',
-                        Header: 'Geographic Origin',
-                        width: getColumnWidth('Geographic Origin', true),
-                    },
-                ],
-            },
-            {
-                Header: 'Variant Details',
-                id: 'variation_details',
-                disableSortBy: true,
-                disableFilters: true,
-                columns: [
-                    {
-                        id: 'emptyVariationDetails',
-                        type: 'empty',
-                        Header: '',
-                        disableSortBy: true,
-                        disableFilters: true,
-                        width: 79,
-                    },
-                    {
-                        accessor: 'transcript',
-                        id: 'transcript',
-                        Header: 'transcript',
-                        width: getColumnWidth('transcript'),
-                    },
-                    {
-                        accessor: 'homozygousCount',
-                        id: 'homozygousCount',
-                        Header: 'Homo Count',
-                        width: getColumnWidth('Homo Count'),
-                        filter: 'between',
-                    },
-                    {
-                        accessor: 'heterozygousCount',
-                        id: 'heterozygousCount',
-                        Header: 'Het Count',
-                        width: getColumnWidth('Het Count'),
-                        filter: 'between',
-                    },
-                    { accessor: 'cdna', id: 'cdna', Header: 'cdna', width: getColumnWidth('cdna') },
-                    {
-                        id: 'aaChange',
-                        accessor: 'aaChange',
-                        Header: 'aaChange',
-                        width: getColumnWidth('aaChange'),
-                    },
-                    {
-                        accessor: 'consequence',
-                        id: 'consequence',
-                        Header: 'consequence',
-                        width: getColumnWidth('consequence'),
-                        filter: 'multiSelect',
-                    },
-                    {
-                        accessor: 'af',
-                        id: 'af',
-                        Header: 'gnomad_exome_AF',
-                        width: getColumnWidth('gnomad_exome_AF', true),
-                        filter: 'between',
-                    },
-                    /* { accessor: 'gnomadHet', id: 'gnomadHet', Header: 'gnomadHet', width: 105 }, */
-                    {
-                        accessor: 'gnomadHom',
-                        id: 'gnomadHom',
-                        Header: 'gnomadHom',
-                        width: getColumnWidth('gnomadHom'),
-                        filter: 'between',
-                    },
->>>>>>> 28f1e8ea
                 ],
             },
         ],
