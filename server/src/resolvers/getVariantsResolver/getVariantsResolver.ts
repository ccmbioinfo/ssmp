import logger from '../../logger';
import {
  CADDAnnotationQueryResponse,
  CombinedVariantQueryResponse,
  GnomadAnnotationQueryResponse,
  QueryInput,
  SourceError,
  VariantQueryDataResult,
  VariantQueryResponse,
} from '../../types';
import getLocalQuery from './adapters/localQueryAdapter';
import getRemoteTestNodeQuery from './adapters/remoteTestNodeAdapter';
import fetchCaddAnnotations from './utils/fetchCaddAnnotations';
import annotateCadd from './utils/annotateCadd';
import fetchGnomadAnnotations from './utils/fetchGnomadAnnotations';
import annotateGnomad from './utils/annotateGnomad';
import liftover from './utils/liftOver';
import { QueryResponseError } from './utils/queryResponseError';
import getG4rdNodeQuery from './adapters/g4rdAdapter';
import { timeitAsync } from '../../utils/timeit';
<<<<<<< HEAD
import { SlurmApi, Configuration } from '../../slurm';
=======
>>>>>>> 57605df2

const getVariants = async (parent: any, args: QueryInput): Promise<CombinedVariantQueryResponse> =>
  await resolveVariantQuery(args);

const isVariantQuery = (
<<<<<<< HEAD
  arg: VariantQueryResponse | CADDAnnotationQueryResponse
): arg is VariantQueryResponse => arg.source !== 'CADD annotations';

const resolveVariantQuery = async (args: QueryInput): Promise<CombinedVariantQueryResponse> => {
  const {
    input: {
      sources,
      variant: { assemblyId },
      gene: { position },
    },
  } = args;

  let annotationPosition = position;

  // fetch data
  const queries = sources.map(source => buildSourceQuery(source, args));
  const settledQueries = await Promise.allSettled([...queries]);

  const errors: SourceError[] = [];
  const combinedResults: VariantQueryDataResult[] = [];

  /* inspect variant results and combine if no errors */
  settledQueries.forEach(response => {
    if (
      response.status === 'fulfilled' &&
      isVariantQuery(response.value) &&
      !response.value.error
    ) {
      combinedResults.push(...response.value.data);
    } else if (response.status === 'fulfilled' && !!response.value.error) {
      const message =
        process.env.NODE_ENV === 'production' && response.value.error.code === 500
          ? 'Something went wrong!'
          : response.value.error.message;
      errors.push({
        source: response.value.source,
        error: { ...response.value.error!, message },
      });
    } else if (response.status === 'rejected') {
      logger.error('UNHANDLED REJECTION!');
      logger.error(response.reason);
      throw new Error(response.reason);
    }
  });

  // Send dummy hello world
  const [start, end] = annotationPosition.replace(/.+:/, '').split('-');
  const size = +end - +start;
  if (size > 600000){
    const slurm = new SlurmApi(
      new Configuration({
        basePath: process.env.SLURM_ENDPOINT!,
      })
    );

    const headers = {
      'X-SLURM-USER-NAME': process.env.SLURM_USER!,
      'X-SLURM-USER-TOKEN': process.env.SLURM_JWT!,
    };

    // Send dummy hello world
    const slurmJob = await slurm.slurmctldSubmitJob(
      {
        script: '#!/bin/bash\necho Hello World!',
        job: {
          environment: {"SBATCH_DEBUG":1},
          current_working_directory: '/home/jxu',
          standard_output: 'test.out',
        },
      },
      {
        url: `${process.env.SLURM_ENDPOINT}/slurm/v0.0.37/job/submit`,
        headers,
      }
    );
    console.log(slurmJob.data.job_id);
  }




  // filter data that are not in user requested assemblyId
  const dataForLiftover = combinedResults.filter(v => v.variant.assemblyId !== assemblyId);
  // filter data that are already in user requested assemlbyId
  let dataForAnnotation = combinedResults.filter(v => {
    if (v.variant.assemblyId === assemblyId) {
      v.variant.assemblyIdCurrent = assemblyId;
      return true;
    } else return false;
  });
  let unliftedVariants: VariantQueryDataResult[] = [];

  // perform liftOver if needed
  if (dataForLiftover.length) {
    const liftoverResults = await liftover(dataForAnnotation, dataForLiftover, assemblyId);
    ({ unliftedVariants, dataForAnnotation, annotationPosition } = liftoverResults);
  }

  // Cadd annotations for data in user requested assemblyId
  let data: VariantQueryDataResult[] = dataForAnnotation;
  const caddAnnotationsPromise = fetchCaddAnnotations(annotationPosition, assemblyId);
  const settledCadd = await Promise.allSettled([caddAnnotationsPromise]);
  const caddAannotations = settledCadd.find(
    res => res.status === 'fulfilled' && !isVariantQuery(res.value)
  ) as PromiseFulfilledResult<CADDAnnotationQueryResponse>;

  if (!!caddAannotations && !caddAannotations.value.error) {
    data = annotateCadd(dataForAnnotation, caddAannotations.value.data);
  }
=======
  arg: VariantQueryResponse | CADDAnnotationQueryResponse | GnomadAnnotationQueryResponse
): arg is VariantQueryResponse =>
  arg.source !== 'CADD annotations' && arg.source !== 'gnomAD annotations';

const resolveVariantQuery = timeitAsync('resolveVariantQuery')(
  async (args: QueryInput): Promise<CombinedVariantQueryResponse> => {
    const {
      input: {
        sources,
        variant: { assemblyId },
        gene: { position },
      },
    } = args;

    let annotationPosition = position;

    // fetch data
    const queries = sources.map(source => buildSourceQuery(source, args));
    const settledQueries = await Promise.allSettled([...queries]);

    const errors: SourceError[] = [];
    const combinedResults: VariantQueryDataResult[] = [];

    /* inspect variant results and combine if no errors */
    settledQueries.forEach(response => {
      if (
        response.status === 'fulfilled' &&
        isVariantQuery(response.value) &&
        !response.value.error
      ) {
        combinedResults.push(...response.value.data);
      } else if (response.status === 'fulfilled' && !!response.value.error) {
        const message =
          process.env.NODE_ENV === 'production' && response.value.error.code === 500
            ? 'Something went wrong!'
            : response.value.error.message;

        errors.push({
          source: response.value.source,
          error: { ...response.value.error!, message },
        });
      } else if (response.status === 'rejected') {
        logger.error('UNHANDLED REJECTION!');
        logger.error(response.reason);
        throw new Error(response.reason);
      }
    });

    logger.debug(`${combinedResults.length} partipants found from queries`);

    // filter data that are not in user requested assemblyId
    const dataForLiftover = combinedResults.filter(v => v.variant.assemblyId !== assemblyId);
    // filter data that are already in user requested assemlbyId
    let dataForAnnotation = combinedResults.filter(v => {
      if (v.variant.assemblyId === assemblyId) {
        v.variant.assemblyIdCurrent = assemblyId;
        return true;
      } else return false;
    });
    let unliftedVariants: VariantQueryDataResult[] = [];

    // perform liftOver if needed
    if (dataForLiftover.length) {
      const liftoverResults = await liftover(dataForAnnotation, dataForLiftover, assemblyId);
      ({ unliftedVariants, dataForAnnotation, annotationPosition } = liftoverResults);
    }
>>>>>>> 57605df2

    // Cadd annotations for data in user requested assemblyId
    let data: VariantQueryDataResult[] = dataForAnnotation;

    // Only perform CADD and gnomAD annotations if there are variants to annotate
    if (data.length) {
      try {
        const { data: caddAnnotations } = await fetchCaddAnnotations(
          annotationPosition,
          assemblyId
        );

        data = annotateCadd(dataForAnnotation, caddAnnotations);
      } catch (err) {
        if (err instanceof QueryResponseError) {
          const { source, ...error } = err as QueryResponseError;

          errors.push({ source, error });
        }
      }

      try {
        const { data: gnomadAnnotations } = await fetchGnomadAnnotations(
          assemblyId,
          annotationPosition,
          data
        );

        data = annotateGnomad(dataForAnnotation, gnomadAnnotations);
      } catch (err) {
        if (err instanceof QueryResponseError) {
          const { source, ...error } = err;

          errors.push({ source, error });
        }
      }
    }

    // return unmapped variants if there's any
    if (unliftedVariants.length) {
      data = data.concat(unliftedVariants);
    }
    return { errors, data };
  }
);

const buildSourceQuery = timeitAsync('buildSourceQuery')(
  (source: string, args: QueryInput): Promise<VariantQueryResponse> => {
    switch (source) {
      case 'local':
        return getLocalQuery();
      case 'remote-test':
        return getRemoteTestNodeQuery(args);
      case 'g4rd':
        return getG4rdNodeQuery(args);
      default:
        throw new Error(`source ${source} not found!`);
    }
  }
);

export default getVariants;<|MERGE_RESOLUTION|>--- conflicted
+++ resolved
@@ -2,7 +2,6 @@
 import {
   CADDAnnotationQueryResponse,
   CombinedVariantQueryResponse,
-  GnomadAnnotationQueryResponse,
   QueryInput,
   SourceError,
   VariantQueryDataResult,
@@ -12,22 +11,16 @@
 import getRemoteTestNodeQuery from './adapters/remoteTestNodeAdapter';
 import fetchCaddAnnotations from './utils/fetchCaddAnnotations';
 import annotateCadd from './utils/annotateCadd';
-import fetchGnomadAnnotations from './utils/fetchGnomadAnnotations';
 import annotateGnomad from './utils/annotateGnomad';
 import liftover from './utils/liftOver';
-import { QueryResponseError } from './utils/queryResponseError';
 import getG4rdNodeQuery from './adapters/g4rdAdapter';
 import { timeitAsync } from '../../utils/timeit';
-<<<<<<< HEAD
 import { SlurmApi, Configuration } from '../../slurm';
-=======
->>>>>>> 57605df2
 
 const getVariants = async (parent: any, args: QueryInput): Promise<CombinedVariantQueryResponse> =>
   await resolveVariantQuery(args);
 
 const isVariantQuery = (
-<<<<<<< HEAD
   arg: VariantQueryResponse | CADDAnnotationQueryResponse
 ): arg is VariantQueryResponse => arg.source !== 'CADD annotations';
 
@@ -137,111 +130,11 @@
   if (!!caddAannotations && !caddAannotations.value.error) {
     data = annotateCadd(dataForAnnotation, caddAannotations.value.data);
   }
-=======
-  arg: VariantQueryResponse | CADDAnnotationQueryResponse | GnomadAnnotationQueryResponse
-): arg is VariantQueryResponse =>
-  arg.source !== 'CADD annotations' && arg.source !== 'gnomAD annotations';
 
-const resolveVariantQuery = timeitAsync('resolveVariantQuery')(
-  async (args: QueryInput): Promise<CombinedVariantQueryResponse> => {
-    const {
-      input: {
-        sources,
-        variant: { assemblyId },
-        gene: { position },
-      },
-    } = args;
-
-    let annotationPosition = position;
-
-    // fetch data
-    const queries = sources.map(source => buildSourceQuery(source, args));
-    const settledQueries = await Promise.allSettled([...queries]);
-
-    const errors: SourceError[] = [];
-    const combinedResults: VariantQueryDataResult[] = [];
-
-    /* inspect variant results and combine if no errors */
-    settledQueries.forEach(response => {
-      if (
-        response.status === 'fulfilled' &&
-        isVariantQuery(response.value) &&
-        !response.value.error
-      ) {
-        combinedResults.push(...response.value.data);
-      } else if (response.status === 'fulfilled' && !!response.value.error) {
-        const message =
-          process.env.NODE_ENV === 'production' && response.value.error.code === 500
-            ? 'Something went wrong!'
-            : response.value.error.message;
-
-        errors.push({
-          source: response.value.source,
-          error: { ...response.value.error!, message },
-        });
-      } else if (response.status === 'rejected') {
-        logger.error('UNHANDLED REJECTION!');
-        logger.error(response.reason);
-        throw new Error(response.reason);
-      }
-    });
-
-    logger.debug(`${combinedResults.length} partipants found from queries`);
-
-    // filter data that are not in user requested assemblyId
-    const dataForLiftover = combinedResults.filter(v => v.variant.assemblyId !== assemblyId);
-    // filter data that are already in user requested assemlbyId
-    let dataForAnnotation = combinedResults.filter(v => {
-      if (v.variant.assemblyId === assemblyId) {
-        v.variant.assemblyIdCurrent = assemblyId;
-        return true;
-      } else return false;
-    });
-    let unliftedVariants: VariantQueryDataResult[] = [];
-
-    // perform liftOver if needed
-    if (dataForLiftover.length) {
-      const liftoverResults = await liftover(dataForAnnotation, dataForLiftover, assemblyId);
-      ({ unliftedVariants, dataForAnnotation, annotationPosition } = liftoverResults);
-    }
->>>>>>> 57605df2
-
-    // Cadd annotations for data in user requested assemblyId
-    let data: VariantQueryDataResult[] = dataForAnnotation;
-
-    // Only perform CADD and gnomAD annotations if there are variants to annotate
-    if (data.length) {
-      try {
-        const { data: caddAnnotations } = await fetchCaddAnnotations(
-          annotationPosition,
-          assemblyId
-        );
-
-        data = annotateCadd(dataForAnnotation, caddAnnotations);
-      } catch (err) {
-        if (err instanceof QueryResponseError) {
-          const { source, ...error } = err as QueryResponseError;
-
-          errors.push({ source, error });
-        }
-      }
-
-      try {
-        const { data: gnomadAnnotations } = await fetchGnomadAnnotations(
-          assemblyId,
-          annotationPosition,
-          data
-        );
-
-        data = annotateGnomad(dataForAnnotation, gnomadAnnotations);
-      } catch (err) {
-        if (err instanceof QueryResponseError) {
-          const { source, ...error } = err;
-
-          errors.push({ source, error });
-        }
-      }
-    }
+  // gnomAD annotations TODO: gnomAD annotations for GRCh38 are not available yet.
+  if (assemblyId === 'GRCh37') {
+    data = await annotateGnomad(data ?? dataForAnnotation);
+  }
 
     // return unmapped variants if there's any
     if (unliftedVariants.length) {
