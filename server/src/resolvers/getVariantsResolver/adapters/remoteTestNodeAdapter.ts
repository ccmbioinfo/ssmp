--- conflicted
+++ resolved
@@ -76,11 +76,6 @@
   variation: string;
   vest3_score: string;
 }
-<<<<<<< HEAD
-
-type StagerNodeQueryError = AxiosError;
-=======
->>>>>>> 25e8b398
 
 /**
  * @param args VariantQueryInput
@@ -183,79 +178,4 @@
       variantType: r.variation,
     },
     contactInfo: 'DrExample@stager.ca',
-<<<<<<< HEAD
-  }));
-
-/**
- * @param args VariantQueryInput
- * @returns  Promise<ResolvedVariantQueryResult>
- * Return some dummy data for testing and design purposes
- */
-export const getStagerNodeQuery = async (
-  args: QueryInput,
-  pubsub: PubSub
-): Promise<ResolvedVariantQueryResult> => {
-  /* eslint-disable camelcase */
-  let tokenResponse: AxiosResponse<{ access_token: string }>;
-
-  if (process.env.TEST_NODE_OAUTH_ACTIVE === 'true') {
-    try {
-      tokenResponse = await axios.post(
-        process.env.TEST_NODE_SSMP_TOKEN_ENDPOINT!,
-        {
-          client_id: process.env.TEST_NODE_SSMP_TOKEN_CLIENT_ID,
-          client_secret: process.env.TEST_NODE_SSMP_TOKEN_CLIENT_SECRET,
-          audience: process.env.TEST_NODE_TOKEN_AUDIENCE,
-          grant_type: 'client_credentials',
-        },
-        { headers: { 'content-type': 'application/json' } }
-      );
-    } catch (e) {
-      logger.error(e);
-      return {
-        data: [],
-        error: { code: 403, message: 'ERROR FETCHING OAUTH TOKEN', id: uuidv4() },
-        source: 'remote-test',
-      };
-    }
-  } else {
-    tokenResponse = { data: { access_token: 'abc' } } as any;
-  }
-
-  let stagerNodeQueryResponse = null;
-  let stagerNodeQueryError: StagerNodeQueryError | null = null;
-
-  try {
-    stagerNodeQueryResponse = await axios.get<StagerVariantQueryPayload[]>(
-      `${process.env.STAGER_NODE_URL}/data?ensemblId=${args.input.gene.ensemblId}`,
-      {
-        headers: { Authorization: `Bearer ${tokenResponse.data.access_token}` },
-      }
-    );
-  } catch (e) {
-    logger.error(e);
-    stagerNodeQueryError = e as AxiosError;
-  }
-
-  return {
-    data: transformStagerQueryResponse(stagerNodeQueryResponse?.data || []),
-    error: transformStagerNodeErrorResponse(stagerNodeQueryError),
-    source: 'stager',
-  };
-};
-
-export const transformStagerNodeErrorResponse: ErrorTransformer<AxiosError> = error => {
-  if (!error) {
-    return null;
-  } else {
-    logger.error(error);
-    return {
-      id: uuidv4(),
-      code: error.response?.status || 500,
-      message: error.message,
-    };
-  }
-};
-=======
-  }));
->>>>>>> 25e8b398
+  }));