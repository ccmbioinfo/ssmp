--- conflicted
+++ resolved
@@ -6,40 +6,25 @@
     BsFillEyeSlashFill,
     BsFilter,
 } from 'react-icons/bs';
-<<<<<<< HEAD
 import { CgArrowsMergeAltH, CgArrowsShrinkH } from 'react-icons/cg';
 import {
     HeaderGroup,
+    Row,
     useFilters,
     useGlobalFilter,
     usePagination,
     useSortBy,
     useTable,
 } from 'react-table';
-import {
-    CallsetInfoFields,
-    IndividualResponseFields,
-    VariantQueryDataResult,
-    VariantResponseFields,
-} from '../../types';
-import { Button, Checkbox, Column, Flex, InlineFlex, Modal, Typography } from '../index';
-=======
-import { Row, useFilters, useGlobalFilter, usePagination, useSortBy, useTable } from 'react-table';
 import { downloadCsv } from '../../hooks';
 import { IndividualResponseFields, TableRow, VariantQueryDataResult } from '../../types';
-import { Button, InlineFlex, Modal, Typography } from '../index';
-import { Column, Flex } from '../Layout';
->>>>>>> 1bcfdd8b
+import { Button, Checkbox, Column, Flex, InlineFlex, Modal, Typography } from '../index';
 import { ColumnFilter } from './ColumnFilter';
 import { GlobalFilter } from './GlobalFilters';
 import {
     Footer,
-<<<<<<< HEAD
     IconPadder,
-    Row,
-=======
     RowStyled,
->>>>>>> 1bcfdd8b
     SkipToBeginning,
     SkipToEnd,
     TableFilters,
@@ -243,10 +228,7 @@
             data: tableData,
             initialState: {
                 sortBy: sortByArray,
-<<<<<<< HEAD
                 hiddenColumns: dummyColumns,
-=======
->>>>>>> 1bcfdd8b
             },
         },
         useFilters,
@@ -274,17 +256,12 @@
         setGlobalFilter,
         prepareRow,
         toggleHideColumn,
-<<<<<<< HEAD
-        // visibleColumns,
-=======
         visibleColumns,
         rows,
->>>>>>> 1bcfdd8b
     } = tableInstance;
 
     const { filters, globalFilter, pageIndex, pageSize } = state;
 
-<<<<<<< HEAD
     const handleGroupChange = (g: HeaderGroup<TableRow>) =>
         g.columns?.map(c => !fixedColumns.includes(c.id) && toggleHideColumn(c.id, c.isVisible));
 
@@ -299,7 +276,7 @@
                   !column.columns.filter(c => c.id.includes('empty'))[0].isVisible; // The only column that exists must not be a dummy column.
 
         return status;
-=======
+    };
     /**
      * The downloadCsv function takes in a JSON array for the csv export.
      * However, the contact column contains a button instead of a string.
@@ -310,24 +287,6 @@
         return rows.map(r => {
             return { ...r.values, contact: (r.original as IndividualResponseFields).contactEmail };
         });
-    };
-
-    const handleGroupChange = (g: { name: string; visible: boolean; columns: string[] }) => {
-        setGroup(prev =>
-            prev.map(e => {
-                if (e.name === g.name) {
-                    e.columns.map(c => toggleHideColumn(c, g.visible));
-                    return {
-                        name: e.name,
-                        visible: !g.visible,
-                        columns: e.columns,
-                    };
-                } else {
-                    return e;
-                }
-            })
-        );
->>>>>>> 1bcfdd8b
     };
 
     return (
@@ -508,15 +467,7 @@
                             prepareRow(row);
                             const { key, ...restRowProps } = row.getRowProps();
                             return (
-<<<<<<< HEAD
-                                <Row
-                                    // layout="position"
-                                    key={key}
-                                    {...restRowProps}
-                                >
-=======
                                 <RowStyled key={key} {...restRowProps}>
->>>>>>> 1bcfdd8b
                                     {row.cells.map(cell => {
                                         const { key, ...restCellProps } = cell.getCellProps();
                                         return (
