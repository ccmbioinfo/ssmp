--- conflicted
+++ resolved
@@ -55,18 +55,7 @@
 
 The Phenotips staging instance's API endpoint is specified by the `G4RD_URL` env var. The OSMP server uses the OSMP machine account specified by `G4RD_USERNAME` and `G4RD_PASSWORD` to authenticate to the endpoint. The Phenotips staging site can be accessed in the browser by navigating to the URL specified by the `G4RD_URL` env var, using the OSMP machine account. 
 
-<<<<<<< HEAD
 Phenotips API documentation can be found [here](https://help.phenotips.com/hc/en-us/articles/360048543632-Variant-Store-Add-on-REST-API).
-=======
-In development, for the Express server to successfully make a call to the endpoint, we need to use SSH's local forwarding protocol to forward a port from your local machine to the staging server machine. The SSH client listens to any requests or connections on a configured port, and when it receives a connection, it tunnels the connection to the SSH server.
-
-If you are using CCM's VMs, you can set up local forwarding as follows:
-
-- To login into your VM: `eval $(ssh-agent -s) && ssh-add` and `ssh -A <username>@dev-<username>.ccm.sickkids.ca`. Make sure that you already have a VM allocated to you.
-- To forward your local port to ubuntu@ssmp-dev: `ssh -ANL 0.0.0.0:8443:dev.phenotips.genomics4rd.ca:443 ubuntu@osmp.ccmdev.ca`. For now, this command would need to be run alongside `docker-compose up` when you want to bring up the app.
-- Set `G4RD_URL` in your local `.env` to `https://dev-<username>.ccm.sickkids.ca:8443`.
-  Now, any request sent to your `G4RD_URL` would be tunneled to `dev.phenotips.genomics4rd.ca:443` on the staging VM.
->>>>>>> b25943a9
 
 ### Building the remote test server
 
