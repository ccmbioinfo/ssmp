--- conflicted
+++ resolved
@@ -186,11 +186,7 @@
                         accessor: 'ref',
                         id: 'ref',
                         Header: 'Ref',
-<<<<<<< HEAD
-                        width: getColumnWidth(tableData, 'ref', 'Ref'),
-=======
                         width: getColumnWidth(tableData, 'referenceName', 'Chromosome'),
->>>>>>> a4c20083
                     },
                     {
                         accessor: 'start',
