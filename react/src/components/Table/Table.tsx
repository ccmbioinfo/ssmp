--- conflicted
+++ resolved
@@ -38,15 +38,8 @@
     VariantResponseInfoFields & { source: string };
 
 /* flatten calls, will eventually need to make sure call.individualId is reliably mapped to individualId on variant */
-<<<<<<< HEAD
-const prepareData = (queryResult: VariantQueryDataResult[]): TableRow[] => {
-    console.log(queryResult);
-
-    const results = [] as TableRow[];
-=======
 const prepareData = (queryResult: VariantQueryDataResult[]) => {
     const results: FlattenedQueryResponse[] = [];
->>>>>>> c303aec9
     queryResult.forEach(r => {
         const source = r.source;
         r.data.forEach(d => {
