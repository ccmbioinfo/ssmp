import React, { useMemo, useState } from 'react';
import { AnimatePresence, motion } from 'framer-motion';
import {
    BsFillCaretDownFill,
    BsFillCaretUpFill,
    BsFillEyeFill,
    BsFillEyeSlashFill,
    BsFilter,
} from 'react-icons/bs';
import { CgArrowsMergeAltH, CgArrowsShrinkH } from 'react-icons/cg';
import ScrollContainer from 'react-indiana-drag-scroll';
import {
    ColumnGroup,
    HeaderGroup,
    Row,
    useExpanded,
    useFilters,
    useFlexLayout,
    useGlobalFilter,
    usePagination,
    useSortBy,
    useTable,
} from 'react-table';
import SOURCES from '../../constants/sources';
import { downloadCsv, useOverflow } from '../../hooks';
import {
    CallsetInfoFields,
    IndividualInfoFields,
    IndividualResponseFields,
    VariantQueryDataResult,
    VariantResponseFields,
    VariantResponseInfoFields,
} from '../../types';
import { Button, Checkbox, Column, Flex, InlineFlex, Modal, Typography } from '../index';
import { CellPopover } from './CellPopover';
import './dragscroll.css';
import PhenotypeViewer from './PhenotypeViewer';
import {
    CellText,
    Footer,
    IconPadder,
    SkipToBeginning,
    SkipToEnd,
    Styles,
    TableFilters,
    TH,
    THead,
} from './Table.styles';
import { ColumnFilter } from './TableFilter/ColumnFilter';
import { GlobalFilter } from './TableFilter/GlobalFilters';

interface TableProps {
    variantData: VariantQueryDataResult[];
}

export type FlattenedQueryResponse = Omit<
    IndividualResponseFields,
    'info' | 'diseases' | 'phenotypicFeatures'
> &
    IndividualInfoFields & { contactInfo: string } & Omit<
        VariantResponseFields,
        'callsets' | 'info'
    > &
    CallsetInfoFields &
    VariantResponseInfoFields & { source: string; phenotypes: string; diseases: string };

/* flatten all but callsets field */
const flattenBaseResults = (result: VariantQueryDataResult): FlattenedQueryResponse => {
    const { contactInfo, source } = result;
    const { callsets, info: variantInfo, ...restVariant } = result.variant;
    const {
        diseases,
        info: individualInfo,
        phenotypicFeatures,
        ...restIndividual
    } = result.individual;
    const flattenedDiseases = (diseases || []).reduce(
        (a, c, i) => `${a}${i ? ';' : ''}${c.diseaseId}: ${c.description}`,
        ''
    );
    const flattenedPhenotypes = (phenotypicFeatures || []).reduce(
        (a, c, i) => `${a}${i ? ';' : ''}${c.phenotypeId}: ${c.levelSeverity}`,
        ''
    );

    return {
        contactInfo,
        diseases: flattenedDiseases,
        ...individualInfo,
        phenotypes: flattenedPhenotypes,
        ...restIndividual,
        ...restVariant,
        source,
        ...variantInfo,
    };
};
export interface ResultTableColumns extends FlattenedQueryResponse {
    aaChange: string;
    emptyCaseDetails: string;
    emptyVariationDetails: string;
}

const addAdditionalFieldsAndFormatNulls = (results: FlattenedQueryResponse): ResultTableColumns => {
    const reformatted = Object.fromEntries(
        Object.entries(results).map(([k, v]) => [k, v === 'NA' ? '' : v])
    ) as FlattenedQueryResponse;
    return {
        ...reformatted,
        emptyCaseDetails: '',
        emptyVariationDetails: '',
        aaChange: reformatted.aaPos?.trim()
            ? `p.${reformatted.aaRef}${reformatted.aaPos}${reformatted.aaAlt}`
            : '',
    };
};

/* flatten data and compute values as needed (note that column display formatting function should not alter values for ease of export) */
const prepareData = (queryResult: VariantQueryDataResult[]): ResultTableColumns[] => {
    return queryResult.flatMap(d => {
        if (d.variant.callsets.length) {
            //one row per individual per callset
            return d.variant.callsets
                .filter(cs => cs.individualId === d.individual.individualId)
                .map(cs =>
                    addAdditionalFieldsAndFormatNulls({
                        ...cs.info,
                        ...flattenBaseResults(d),
                    })
                );
        } else {
            return addAdditionalFieldsAndFormatNulls(flattenBaseResults(d));
        }
    });
};

const FILTER_OPTIONS: { [K in keyof ResultTableColumns]?: string[] } = {
    source: SOURCES,
};

const Table: React.FC<TableProps> = ({ variantData }) => {
    const [advancedFiltersOpen, setadvancedFiltersOpen] = useState<Boolean>(false);
    const [showModal, setShowModal] = useState<Boolean>(false);

    const tableData = useMemo(() => prepareData(variantData), [variantData]);
    const sortByArray = useMemo(
        () => [
            {
                id: 'ref',
                desc: false,
            },
        ],
        []
    );

    /**
     * The way react-table is set up is if all columns are hidden, the header group will disappear.
     * This is undesired because user may want to re-expand the column.
     * The workaround for this is to keep some columns with fixed visibility.
     */
    const fixedColumns = React.useMemo(
        () => ['core', 'chromosome', 'referenceName', 'alt', 'ref', 'start', 'end', 'source'],
        []
    );

    const dummyColumns = React.useMemo(() => ['emptyVariationDetails', 'emptyCaseDetails'], []);

    const columnsWithoutFilters = React.useMemo(() => ['contactInfo', 'chromosome'], []);

    const filterTypes = React.useMemo(
        () => ({
            multiSelect: (
                rows: Row<ResultTableColumns>[],
                columnIds: string[],
                filterValue: string[]
            ) =>
                filterValue.length
                    ? rows.filter(row => filterValue.includes(row.values[columnIds[0]]))
                    : rows,
        }),
        []
    );

    type Accessor = string | (() => JSX.Element) | ((state: any) => any);

    // Dynamically adjust column width based on cell's longest text.
    const getColumnWidth = React.useCallback(
        (data: ResultTableColumns[], accessor: Accessor, headerText: string) => {
            if (typeof accessor === 'string') {
                accessor = d => d[accessor as string]; // eslint-disable-line no-param-reassign
            }
            const maxWidth = 600;
            const magicSpacing = 10;
            const cellLength = Math.max(
                ...data.map(row => (`${(accessor as (state: any) => any)(row)}` || '').length),
                headerText.length
            );
            return Math.min(maxWidth, cellLength * magicSpacing);
        },
        []
    );

    const columns = React.useMemo(
        (): ColumnGroup<ResultTableColumns>[] => [
            {
                Header: 'Core',
                id: 'core',
                columns: [
                    {
                        accessor: state => state.referenceName,
                        id: 'chromosome',
                        Header: 'Chromosome',
                        width: getColumnWidth(tableData, 'referenceName', 'Chromosome'),
                    },
                    {
                        accessor: 'start',
                        id: 'start',
                        Header: 'Start',
                        width: getColumnWidth(tableData, 'start', 'Start'),
                        filter: 'between',
                    },
                    {
                        accessor: 'end',
                        id: 'end',
                        Header: 'End',
                        width: getColumnWidth(tableData, 'end', 'End'),
                        filter: 'between',
                    },
                    {
                        accessor: 'ref',
                        Cell: ({ row }) => <CellPopover state={row.original} id="ref" />,
                        id: 'ref',
                        Header: 'Ref',
                        width: getColumnWidth(tableData, 'referenceName', 'Chromosome'),
                    },
                    {
                        accessor: 'alt',
                        Cell: ({ row }) => <CellPopover state={row.original} id="alt" />,
                        id: 'alt',
                        Header: 'Alt',
                        width: getColumnWidth(tableData, 'alt', 'Alt'),
                    },
                    {
                        accessor: 'source',
                        filter: 'singleSelect',
                        id: 'source',
                        Header: 'Source',
                        width: getColumnWidth(tableData, 'source', 'Source'),
                    },
                ],
            },
            {
                Header: 'Variation Details',
                id: 'variation_details',
                columns: [
                    {
                        id: 'emptyVariationDetails',
                        Header: '',
                        disableSortBy: true,
                        width: 79,
                    },
                    {
                        accessor: 'af',
                        id: 'af',
                        Header: 'gnomAD_AF_exome',
                        width: 105,
                        filter: 'between',
                    },
                    {
                        id: 'aaChange',
                        accessor: 'aaChange',
                        Header: 'aaChange',
                        width: 105,
                    },
                    { accessor: 'cdna', id: 'cdna', Header: 'cdna', width: 105 },
                    {
                        accessor: 'consequence',
                        id: 'consequence',
                        Header: 'consequence',
                        width: 105,
                        filter: 'multiSelect',
                    },
                    /* { accessor: 'gnomadHet', id: 'gnomadHet', Header: 'gnomadHet', width: 105 }, */
                    {
                        accessor: 'gnomadHom',
                        id: 'gnomadHom',
                        Header: 'gnomadHom',
                        width: 105,
                        filter: 'between',
                    },
                    { accessor: 'transcript', id: 'transcript', Header: 'transcript', width: 150 },
                ],
            },
            {
                Header: 'Case Details',
                id: 'case_details',
                columns: [
                    {
                        id: 'emptyCaseDetails',
                        Header: '',
                        disableSortBy: true,
                        width: 70,
                    },
                    {
                        accessor: 'datasetId',
                        id: 'datasetId',
                        Header: 'Dataset ID',
                        width: getColumnWidth(tableData, 'datasetId', 'Dataset ID'),
                    },
                    {
                        accessor: 'dp',
                        id: 'dp',
                        Header: 'DP',
                        width: getColumnWidth(tableData, 'dp', 'DP'),
                    },
                    {
                        accessor: 'ad',
                        id: 'ad',
                        Header: 'AD',
                        width: getColumnWidth(tableData, 'ad', 'AD'),
                    },
                    {
                        accessor: 'gq',
                        id: 'gq',
                        Header: 'GQ',
                        width: getColumnWidth(tableData, 'gq', 'GQ'),
                    },
                    {
                        accessor: 'ethnicity',
                        id: 'ethnicity',
                        Header: 'Ethnicity',
                        width: getColumnWidth(tableData, 'ethnicity', 'Ethnicity'),
                    },
                    {
                        accessor: 'phenotypes',
                        id: 'phenotypes',
                        Cell: ({ cell: { row } }) => (
                            <PhenotypeViewer
                                phenotypes={row.original.phenotypes}
                                expanded={row.isExpanded}
<<<<<<< HEAD
                                onClick={() => row.toggleRowExpanded(!row.isExpanded)}
=======
                                onClick={() => {
                                    row.toggleRowExpanded(!row.isExpanded);
                                    console.log(row);
                                }}
>>>>>>> 3709e30f
                            ></PhenotypeViewer>
                        ),
                        Header: 'Phenotypes',
                        width: getColumnWidth(
                            tableData,
                            state =>
                                (state.phenotypicFeatures || [])
                                    .map((p: any) => p.phenotypeId)
                                    .join(', '),
                            'Phenotypes'
                        ),
                    },
                    {
                        accessor: 'sex',
                        filter: 'multiSelect',
                        id: 'sex',
                        Header: 'Sex',
                        width: getColumnWidth(tableData, 'sex', 'Sex'),
                        Cell: ({ cell: { value } }) => <>{value ? value : 'NA'}</>,
                    },
                    {
                        accessor: 'zygosity',
                        filter: 'multiSelect',
                        id: 'zygosity',
                        Header: 'Zygosity',
                        width: getColumnWidth(tableData, 'zygosity', 'Zygosity'),
                    },
                    {
                        accessor: 'geographicOrigin',
                        id: 'geographicOrigin',
                        Header: 'Geographic Origin',
                        width: getColumnWidth(tableData, 'geographicOrigin', 'Geographic Origin'),
                    },
                    {
                        accessor: 'candidateGene',
                        id: 'candidateGene',
                        Header: 'Candidate Gene',
                        width: getColumnWidth(tableData, 'candidateGene', 'Candidate Gene'),
                    },
                    {
                        accessor: 'classifications',
                        id: 'classifications',
                        Header: 'Classifications',
                        width: getColumnWidth(tableData, 'classifications', 'Classifications'),
                    },
                    {
                        accessor: 'diseases',
                        id: 'diseases',
                        Header: 'Diseases',
                        width: getColumnWidth(tableData, 'diseases', 'Diseases'),
                    },
                    {
                        accessor: 'diagnosis',
                        id: 'diagnosis',
                        Header: 'Diagnosis',
                        width: getColumnWidth(tableData, 'diagnosis', 'Diagnosis'),
                    },
                    {
                        accessor: 'contactInfo',
                        Cell: ({ row }) => <CellPopover state={row.original} id="contactInfo" />,
                        id: 'contactInfo',
                        Header: 'Contact',
                        width: 120,
                    },
                ],
            },
        ],
        [getColumnWidth, tableData]
    );

    const defaultColumn = React.useMemo(
        () => ({
            minWidth: 10,
            width: 60,
            maxWidth: 300,
        }),
        []
    );

    const getChildColumns = (groupId: string) => {
        const targetGroup = columns.find(header => header.id === groupId);
        if (targetGroup) {
            return targetGroup.columns
                .map(c => c.id)
                .filter(id => id && !dummyColumns.includes(id)) as string[];
        } else throw new Error(`Group ${groupId} not found!`);
    };

    const tableInstance = useTable(
        {
            columns,
            defaultColumn,
            data: tableData,
            filterTypes,
            initialState: {
                sortBy: sortByArray,
                hiddenColumns: [
                    getChildColumns('case_details'),
                    getChildColumns('variation_details'),
                ].flat(),
            },
        },
        useFilters,
        useFlexLayout,
        useGlobalFilter,
        useSortBy,
        useExpanded,
        usePagination
    );

    const {
        getTableProps,
        getTableBodyProps,
        headerGroups,
        page,
        nextPage,
        previousPage,
        canNextPage,
        canPreviousPage,
        pageOptions,
        gotoPage,
        pageCount,
        setPageSize,
        state,
        setFilter,
        setAllFilters,
        setGlobalFilter,
        prepareRow,
        preFilteredRows,
        toggleHideColumn,
        visibleColumns,
        rows,
    } = tableInstance;

    const { filters, globalFilter, pageIndex, pageSize } = state;

    const horizonstalRef = React.useRef(null);
    const { refXOverflowing } = useOverflow(horizonstalRef);

    const handleGroupChange = (g: HeaderGroup<ResultTableColumns>) =>
        g.columns?.map(c => !fixedColumns.includes(c.id) && toggleHideColumn(c.id, c.isVisible));

    const isHeader = (column: HeaderGroup<ResultTableColumns>) => !column.parent;

    const isHeaderExpanded = (column: HeaderGroup<ResultTableColumns>) => {
        if (isHeader(column) && column.columns && column.Header !== 'Core') {
            const visibleColumns = column.columns.filter(c => c.isVisible).map(c => c.id);
            const intersection = visibleColumns.filter(value => dummyColumns.includes(value));
            return !intersection.length;
        }
        return false;
    };

    return (
        <>
            <TableFilters justifyContent="space-between">
                <InlineFlex>
                    <GlobalFilter filter={globalFilter} setFilter={setGlobalFilter} />
                    <Button
                        variant="secondary"
                        onClick={() => setadvancedFiltersOpen(prev => !prev)}
                    >
                        Advanced Filters{' '}
                        <IconPadder>
                            <BsFilter />
                        </IconPadder>
                    </Button>
                    <Button
                        disabled={filters.length > 0 ? false : true}
                        variant="secondary"
                        onClick={() => setAllFilters([])}
                    >
                        Clear all filters
                    </Button>
                </InlineFlex>
                <InlineFlex>
                    <Button variant="secondary" onClick={() => setShowModal(!showModal)}>
                        Customize columns
                        <IconPadder>
                            {showModal ? <BsFillEyeFill /> : <BsFillEyeSlashFill />}
                        </IconPadder>
                    </Button>
                    <Button
                        variant="primary"
                        onClick={() =>
                            downloadCsv(
                                rows.map(r => r.values as ResultTableColumns),
                                visibleColumns
                                    .filter(c => c.id && !c.id.match(/^empty/i))
                                    .map(c => c.id as keyof ResultTableColumns)
                            )
                        }
                    >
                        Export Data
                    </Button>
                    <Modal
                        active={showModal}
                        hideModal={() => setShowModal(false)}
                        title="Customize Columns"
                    >
                        {headerGroups[0].headers
                            .filter(header => header.Header !== 'Core')
                            .map((g, id) => (
                                <div key={id}>
                                    <Checkbox
                                        label={g.Header as string}
                                        checked={g.isVisible}
                                        onClick={() => handleGroupChange(g)}
                                    />
                                    {g.columns?.map(
                                        (c, id) =>
                                            !fixedColumns.includes(c.id) &&
                                            !dummyColumns.includes(c.id) && (
                                                <div key={id} style={{ paddingLeft: 20 }}>
                                                    <Checkbox
                                                        label={c.Header as string}
                                                        checked={c.isVisible}
                                                        onClick={() => {
                                                            if (
                                                                c.parent &&
                                                                g.columns?.filter(c => c.isVisible)
                                                                    .length === 1
                                                            ) {
                                                                toggleHideColumn(c.id, c.isVisible);
                                                                toggleHideColumn(
                                                                    'empty' + c.parent.id,
                                                                    !c.isVisible
                                                                );
                                                            } else {
                                                                toggleHideColumn(c.id, c.isVisible);
                                                            }
                                                        }}
                                                    />
                                                </div>
                                            )
                                    )}
                                </div>
                            ))}
                    </Modal>
                </InlineFlex>
            </TableFilters>

            {advancedFiltersOpen && (
                <TableFilters justifyContent="flex-start" alignItems="flex-start">
                    {columns
                        .flatMap(c => c.columns)
                        .sort((a, b) => ((a.id || 0) > (b.id || 0) ? 1 : -1))
                        .filter(
                            c =>
                                !!c.id && !dummyColumns.concat(columnsWithoutFilters).includes(c.id)
                        )
                        .map((v, i) => (
                            <Column key={i}>
                                <Typography variant="subtitle" bold>
                                    {v.Header}
                                </Typography>
                                <ColumnFilter
                                    preFilteredRows={preFilteredRows}
                                    filterModel={filters.find(f => f.id === v.id)}
                                    options={
                                        !!(
                                            !!v.id &&
                                            !!FILTER_OPTIONS[v.id as keyof ResultTableColumns]
                                        )
                                            ? FILTER_OPTIONS[v.id as keyof ResultTableColumns]
                                            : undefined
                                    }
                                    setFilter={setFilter.bind(null, v.id as string)}
                                    type={v.filter as 'text' | 'multiSelect' | 'singleSelect'}
                                    columnId={v.id as keyof ResultTableColumns}
                                />
                            </Column>
                        ))}
                </TableFilters>
            )}

            <Styles>
                {/* If not overflowing, top scrollbar is not shown.  */}
                <ScrollContainer
                    className="container"
                    hideScrollbars={!refXOverflowing}
                    ignoreElements="p"
                >
                    <table {...getTableProps()} ref={horizonstalRef}>
                        <THead>
                            {headerGroups.map(headerGroup => {
                                // https://github.com/tannerlinsley/react-table/discussions/2647
                                const { key, ...restHeaderGroupProps } =
                                    headerGroup.getHeaderGroupProps();
                                return (
                                    <motion.tr layout key={key} {...restHeaderGroupProps}>
                                        {headerGroup.headers.map(column => {
                                            const { key, ...restHeaderProps } =
                                                column.getHeaderProps(
                                                    column.getSortByToggleProps()
                                                );
                                            return (
                                                <TH key={key} {...restHeaderProps}>
                                                    <AnimatePresence initial={false}>
                                                        {column.isVisible && (
                                                            <motion.section
                                                                key="content"
                                                                initial="collapsed"
                                                                animate="advancedFiltersOpen"
                                                                exit="collapsed"
                                                                variants={{
                                                                    advancedFiltersOpen: {
                                                                        opacity: 1,
                                                                        width: 'auto',
                                                                    },
                                                                    collapsed: {
                                                                        opacity: 0,
                                                                        width: 0,
                                                                    },
                                                                }}
                                                                transition={{
                                                                    duration: 0.8,
                                                                    ease: [0.04, 0.62, 0.23, 0.98],
                                                                }}
                                                            >
                                                                <Flex
                                                                    alignItems="center"
                                                                    justifyContent="center"
                                                                >
                                                                    {column.render('Header')}
                                                                    {column.Header !== 'Core' &&
                                                                        isHeader(column) &&
                                                                        (isHeaderExpanded(
                                                                            column
                                                                        ) ? (
                                                                            <IconPadder>
                                                                                <CgArrowsMergeAltH
                                                                                    size={18}
                                                                                    onClick={() =>
                                                                                        handleGroupChange(
                                                                                            column
                                                                                        )
                                                                                    }
                                                                                />
                                                                            </IconPadder>
                                                                        ) : (
                                                                            <IconPadder>
                                                                                <CgArrowsShrinkH
                                                                                    size={18}
                                                                                    onClick={() =>
                                                                                        handleGroupChange(
                                                                                            column
                                                                                        )
                                                                                    }
                                                                                />
                                                                            </IconPadder>
                                                                        ))}
                                                                    {column.isSorted ? (
                                                                        column.isSortedDesc ? (
                                                                            <BsFillCaretUpFill />
                                                                        ) : (
                                                                            <BsFillCaretDownFill />
                                                                        )
                                                                    ) : (
                                                                        ''
                                                                    )}
                                                                </Flex>
                                                            </motion.section>
                                                        )}
                                                    </AnimatePresence>
                                                </TH>
                                            );
                                        })}
                                    </motion.tr>
                                );
                            })}
                        </THead>

                        <tbody {...getTableBodyProps()}>
                            {page.length > 0 ? (
                                page.map(row => {
                                    prepareRow(row);
                                    const { key, ...restRowProps } = row.getRowProps();
                                    return (
                                        <motion.tr key={key} layout="position" {...restRowProps}>
                                            {row.cells.map(cell => {
                                                const { key, style, ...restCellProps } =
                                                    cell.getCellProps();
                                                return (
                                                    <td
                                                        key={key}
                                                        style={{
                                                            paddingRight: 0,
                                                            paddingLeft: 0,
                                                            ...style,
                                                        }}
                                                        {...restCellProps}
                                                    >
                                                        <CellText>
                                                            <Typography variant="subtitle">
                                                                {cell.render('Cell')}
                                                            </Typography>
                                                        </CellText>
                                                    </td>
                                                );
                                            })}
                                        </motion.tr>
                                    );
                                })
                            ) : (
                                <Typography variant="p" error>
                                    There are no records to display.
                                </Typography>
                            )}
                        </tbody>
                    </table>
                </ScrollContainer>
            </Styles>
            <Footer>
                <span>
                    <Typography variant="subtitle">Rows per page:</Typography>
                    <select value={pageSize} onChange={e => setPageSize(Number(e.target.value))}>
                        {[10, 25, 50].map(pageSize => (
                            <option key={pageSize} value={pageSize}>
                                {pageSize}
                            </option>
                        ))}
                    </select>
                </span>
                <Typography variant="subtitle">
                    Page
                    <strong>
                        {pageIndex + 1} of {pageOptions.length}
                    </strong>
                </Typography>
                <button onClick={() => gotoPage(0)} disabled={!canPreviousPage}>
                    <SkipToBeginning fontSize="small" />
                </button>
                <button onClick={() => previousPage()} disabled={!canPreviousPage}>
                    Previous
                </button>
                <button onClick={() => nextPage()} disabled={!canNextPage}>
                    Next
                </button>
                <button onClick={() => gotoPage(pageCount - 1)} disabled={!canNextPage}>
                    <SkipToEnd fontSize="small" />
                </button>
            </Footer>
        </>
    );
};
export default Table;<|MERGE_RESOLUTION|>--- conflicted
+++ resolved
@@ -262,7 +262,7 @@
                         accessor: 'af',
                         id: 'af',
                         Header: 'gnomAD_AF_exome',
-                        width: 105,
+                        width: 110,
                         filter: 'between',
                     },
                     {
@@ -337,14 +337,7 @@
                             <PhenotypeViewer
                                 phenotypes={row.original.phenotypes}
                                 expanded={row.isExpanded}
-<<<<<<< HEAD
                                 onClick={() => row.toggleRowExpanded(!row.isExpanded)}
-=======
-                                onClick={() => {
-                                    row.toggleRowExpanded(!row.isExpanded);
-                                    console.log(row);
-                                }}
->>>>>>> 3709e30f
                             ></PhenotypeViewer>
                         ),
                         Header: 'Phenotypes',
