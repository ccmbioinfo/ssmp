--- conflicted
+++ resolved
@@ -17,18 +17,11 @@
       REACT_APP_KEYCLOAK_REALM: ${KEYCLOAK_REALM}
       REACT_APP_KEYCLOAK_CLIENT_ID: ${KEYCLOAK_REACT_CLIENT_ID}
       REACT_APP_SOURCE_LIST:
-<<<<<<< HEAD
   server:
-    image: node:16-slim
-    user: node
-    working_dir: /usr/src/app
-=======
-  ssmp-server:
     build:
       context: server
       target: dev
-    image: ghcr.io/ccmbioinfo/ssmp:dev
->>>>>>> 03895cd1
+    image: ghcr.io/ccmbioinfo/osmp:dev
     init: true
     command: yarn start
     ports:
