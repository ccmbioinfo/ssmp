import React, { useMemo, useState } from 'react';
import { AnimatePresence, motion } from 'framer-motion';
import {
    BsFillCaretDownFill,
    BsFillCaretUpFill,
    BsFillEyeFill,
    BsFillEyeSlashFill,
    BsFilter,
} from 'react-icons/bs';
<<<<<<< HEAD
import { CgArrowsMergeAltH, CgArrowsShrinkH } from 'react-icons/cg';
import ScrollContainer from 'react-indiana-drag-scroll';
import {
    HeaderGroup,
    Row,
    useFilters,
    useFlexLayout,
    useGlobalFilter,
    usePagination,
    useSortBy,
    useTable,
} from 'react-table';
import './dragscroll.css';
import { downloadCsv, useOverflow } from '../../hooks';
import { IndividualResponseFields, TableRow, VariantQueryDataResult } from '../../types';
import { Button, Checkbox, Column, Flex, InlineFlex, Modal, Typography } from '../index';
=======
import { Row, useFilters, useGlobalFilter, usePagination, useSortBy, useTable } from 'react-table';
import { downloadCsv } from '../../hooks';
import {
    CallsetInfoFields,
    IndividualResponseFields,
    VariantQueryDataResult,
    VariantResponseFields,
    VariantResponseInfoFields,
} from '../../types';
import { Button, InlineFlex, Modal, Typography } from '../index';
import { Column, Flex } from '../Layout';
>>>>>>> d1cf0a2c
import { ColumnFilter } from './ColumnFilter';
import { GlobalFilter } from './GlobalFilters';
import {
    Footer,
    IconPadder,
    SkipToBeginning,
    SkipToEnd,
    Styles,
    TableFilters,
    TH,
} from './Table.styles';

interface TableProps {
    variantData: VariantQueryDataResult[];
}

type FlattenedQueryResponse = IndividualResponseFields &
    Omit<VariantResponseFields, 'callsets' | 'info'> &
    CallsetInfoFields &
    VariantResponseInfoFields & { source: string };

/* flatten calls, will eventually need to make sure call.individualId is reliably mapped to individualId on variant */
const prepareData = (queryResult: VariantQueryDataResult[]) => {
    const results: FlattenedQueryResponse[] = [];
    queryResult.forEach(r => {
        const source = r.source;
        r.data.forEach(d => {
            const { callsets, ...rest } = d.variant;
            if (callsets.length) {
                callsets.forEach(cs => {
                    results.push({ ...cs.info, ...rest, ...d.individual, source });
                });
            } else {
                results.push({ ...rest, ...d.individual, source });
            }
        });
    });
    return results;
};

const Table: React.FC<TableProps> = ({ variantData }) => {
    const [open, setOpen] = useState<Boolean>(false);
    const [showModal, setShowModal] = useState<Boolean>(false);
<<<<<<< HEAD
=======
    const [group, setGroup] = useState([
        {
            name: 'Core',
            visible: true,
            columns: ['alt', 'chromosome', 'end', 'ref', 'start', 'source'],
        },
        {
            name: 'Variation Details',
            visible: true,
            columns: ['af', 'rsId'],
        },
        {
            name: 'Case Details',
            visible: true,
            columns: ['datasetId', 'dp', 'ethnicity', 'phenotypes', 'sex', 'zygosity'],
        },
    ]);
>>>>>>> d1cf0a2c

    const tableData = useMemo(() => prepareData(variantData), [variantData]);
    const sortByArray = useMemo(
        () => [
            {
                id: 'ref',
                desc: false,
            },
        ],
        []
    );

    /**
     * The way react-table is set up is if all columns are hidden, the header group will disappear.
     * This is undesired because user may want to re-expand the column.
     * The workaround for this is to keep some columns with fixed visibility.
     */
    const fixedColumns = React.useMemo(
        () => ['core', 'chromosome', 'refseqId', 'alt', 'ref', 'start', 'end', 'source'],
        []
    );

    const dummyColumns = React.useMemo(() => ['empty_variation_details', 'empty_case_details'], []);

    type Accessor = string | (() => JSX.Element) | ((state: any) => any);
    // Dynamically adjust column width based on cell's longest text.
    const getColumnWidth = React.useCallback(
        (data: TableRow[], accessor: Accessor, headerText: string) => {
            if (typeof accessor === 'string') {
                accessor = d => d[accessor as string]; // eslint-disable-line no-param-reassign
            }
            const maxWidth = 600;
            const magicSpacing = 10;
            const cellLength = Math.max(
                ...data.map(row => (`${(accessor as (state: any) => any)(row)}` || '').length),
                headerText.length
            );
            return Math.min(maxWidth, cellLength * magicSpacing);
        },
        []
    );

    const columns = React.useMemo(
        () => [
            {
                Header: 'Core',
                id: 'core',
                columns: [
                    {
                        accessor: (state: FlattenedQueryResponse) => state.refSeqId,
                        id: 'chromosome',
                        Header: 'Chromosome',
                        width: getColumnWidth(tableData, 'refseqId', 'Chromosome'),
                    },
                    {
                        accessor: 'alt',
                        id: 'alt',
                        Header: 'Alt',
                        width: getColumnWidth(tableData, 'alt', 'Alt'),
                    },
                    {
                        accessor: 'ref',
                        id: 'ref',
                        Header: 'Ref',
                        width: getColumnWidth(tableData, 'refseqId', 'Chromosome'),
                    },
                    {
                        accessor: 'start',
                        id: 'start',
                        Header: 'Start',
                        width: getColumnWidth(tableData, 'start', 'Start'),
                    },
                    {
                        accessor: 'end',
                        id: 'end',
                        Header: 'End',
                        width: getColumnWidth(tableData, 'end', 'End'),
                    },
                    {
                        accessor: 'source',
                        id: 'source',
                        Header: 'Source',
                        width: getColumnWidth(tableData, 'source', 'Source'),
                    },
                ],
            },
            {
                Header: 'Variation Details',
                id: 'variation_details',
                columns: [
                    {
                        accessor: '',
                        id: 'empty_variation_details',
                        Header: '',
                        disableSortBy: true,
                        width: 79,
                    },
                    {
                        accessor: 'af',
                        id: 'af',
                        Header: 'AF',
                        width: 150,
                    },
                ],
            },
            {
                Header: 'Case Details',
                id: 'case_details',
                columns: [
                    {
                        accessor: '',
                        id: 'empty_case_details',
                        Header: '',
                        disableSortBy: true,
                        width: 70,
                    },
                    {
                        accessor: 'datasetId',
                        id: 'datasetId',
                        Header: 'Dataset ID',
                        width: getColumnWidth(tableData, 'datasetId', 'Dataset ID'),
                    },
                    {
                        accessor: 'dp',
                        id: 'dp',
                        Header: 'DP',
                        width: getColumnWidth(tableData, 'dp', 'DP'),
                    },

                    {
                        accessor: 'ethnicity',
                        id: 'ethnicity',
                        Header: 'Ethnicity',
                        width: getColumnWidth(tableData, 'ethnicity', 'Ethnicity'),
                    },
                    {
                        accessor: (state: FlattenedQueryResponse) =>
                            (state.phenotypicFeatures || [])
                                .map((p: any) => p.phenotypeId)
                                .join(', '),
                        id: 'phenotypes',
                        Header: 'Phenotypes',
                        width: getColumnWidth(
                            tableData,
                            (state: any) =>
                                (state.phenotypicFeatures || [])
                                    .map((p: any) => p.phenotypeId)
                                    .join(', '),
                            'Phenotypes'
                        ),
                    },

                    {
                        accessor: 'sex',
                        id: 'sex',
                        Header: 'Sex',
                        width: getColumnWidth(tableData, 'sex', 'Sex'),
                    },

                    {
                        accessor: 'zygosity',
                        id: 'zygosity',
                        Header: 'Zygosity',
                        width: getColumnWidth(tableData, 'zygosity', 'Zygosity'),
                    },
                    {
                        accessor: () => (
                            <Flex justifyContent="center">
                                <Button variant="primary">Contact</Button>
                            </Flex>
                        ),
                        id: 'contact',
                        Header: 'Contact',
                    },
                ],
            },
        ],
        [getColumnWidth, tableData]
    );

    const defaultColumn = React.useMemo(
        () => ({
            minWidth: 10,
            width: 60,
            maxWidth: 300,
        }),
        []
    );

    const tableInstance = useTable(
        {
            columns,
            defaultColumn,
            data: tableData,
            initialState: {
                sortBy: sortByArray,
                hiddenColumns: dummyColumns,
            },
        },
        useFilters,
        useFlexLayout,
        useGlobalFilter,
        useSortBy,
        usePagination
    );

    const {
        getTableProps,
        getTableBodyProps,
        headerGroups,
        page,
        nextPage,
        previousPage,
        canNextPage,
        canPreviousPage,
        pageOptions,
        gotoPage,
        pageCount,
        setPageSize,
        state,
        setFilter,
        setAllFilters,
        setGlobalFilter,
        prepareRow,
        toggleHideColumn,
        visibleColumns,
        rows,
    } = tableInstance;

    const { filters, globalFilter, pageIndex, pageSize } = state;

    const horizonstalRef = React.useRef(null);
    const { refXOverflowing } = useOverflow(horizonstalRef);

    const handleGroupChange = (g: HeaderGroup<TableRow>) =>
        g.columns?.map(c => !fixedColumns.includes(c.id) && toggleHideColumn(c.id, c.isVisible));

    /**
     * The downloadCsv function takes in a JSON array for the csv export.
     * However, the contact column contains a button instead of a string.
     * The formatDataForCsv takes all visible row data that has been materialized on react-table
     * and replaces the contact button with the original email string.
     */
    const formatDataForCsv = <T extends Row<any>>(rows: T[]): T['values'][] =>
        rows.map(r => ({
            ...r.values,
            contact: (r.original as IndividualResponseFields).contactEmail,
        }));

    return (
        <>
            <TableFilters justifyContent="space-between">
                <InlineFlex>
                    <GlobalFilter filter={globalFilter} setFilter={setGlobalFilter} />
                    <Button variant="secondary" onClick={() => setOpen(prev => !prev)}>
                        Advanced Filters{' '}
                        <IconPadder>
                            <BsFilter />
                        </IconPadder>
                    </Button>
                    <Button
                        disabled={filters.length > 0 ? false : true}
                        variant="secondary"
                        onClick={() => setAllFilters([])}
                    >
                        Clear all filters
                    </Button>
                </InlineFlex>
                <InlineFlex>
                    <Button variant="secondary" onClick={() => setShowModal(!showModal)}>
                        Customize columns
                        <IconPadder>
                            {showModal ? <BsFillEyeFill /> : <BsFillEyeSlashFill />}
                        </IconPadder>
                    </Button>
                    <Button
                        variant="primary"
                        onClick={() => {
                            downloadCsv(
                                formatDataForCsv(rows),
                                visibleColumns.map(c => c.id)
                            );
                        }}
                    >
                        Export Data
                    </Button>
                    <Modal
                        active={showModal}
                        hideModal={() => setShowModal(false)}
                        title="Customize Columns"
                    >
                        {headerGroups[0].headers.map((g, id) => (
                            <div key={id}>
                                <Checkbox
                                    label={g.Header as string}
                                    checked={g.isVisible}
                                    onClick={() => handleGroupChange(g)}
                                />
                                {g.columns?.map(
                                    (c, id) =>
                                        !fixedColumns.includes(c.id) &&
                                        !dummyColumns.includes(c.id) && (
                                            <div key={id} style={{ paddingLeft: 20 }}>
                                                <Checkbox
                                                    label={c.Header as string}
                                                    checked={c.isVisible}
                                                    onClick={() => {
                                                        if (
                                                            c.parent &&
                                                            g.columns?.filter(c => c.isVisible)
                                                                .length === 1
                                                        ) {
                                                            toggleHideColumn(c.id, c.isVisible);
                                                            toggleHideColumn(
                                                                'empty_' + c.parent.id,
                                                                !c.isVisible
                                                            );
                                                        } else {
                                                            toggleHideColumn(c.id, c.isVisible);
                                                        }
                                                    }}
                                                />
                                            </div>
                                        )
                                )}
                            </div>
                        ))}
                    </Modal>
                </InlineFlex>
            </TableFilters>

            {open && (
                <TableFilters justifyContent="flex-start" alignItems="flex-start">
                    {columns
                        .map(c => c.columns)
                        .flat()
                        .filter(c => !dummyColumns.includes(c.id))
                        .map((v, i) => (
                            <Column key={i}>
                                <Typography variant="subtitle" bold>
                                    {v.Header}
                                </Typography>
                                <ColumnFilter
                                    filters={filters}
                                    setFilter={setFilter}
                                    columnId={v.id}
                                />
                            </Column>
                        ))}
                </TableFilters>
            )}

            <Styles>
                {/* If not overflowing, top scrollbar is not shown.  */}
                <ScrollContainer className="container" hideScrollbars={!refXOverflowing}>
                    <table {...getTableProps()} ref={horizonstalRef}>
                        <thead>
                            {headerGroups.map(headerGroup => {
                                // https://github.com/tannerlinsley/react-table/discussions/2647
                                const { key, ...restHeaderGroupProps } =
                                    headerGroup.getHeaderGroupProps();
                                return (
                                    <motion.tr layout key={key} {...restHeaderGroupProps}>
                                        {headerGroup.headers.map(column => {
                                            const { key, ...restHeaderProps } =
                                                column.getHeaderProps(
                                                    column.getSortByToggleProps()
                                                );
                                            return (
                                                <TH
                                                    variant="pureCssAnimation"
                                                    key={key}
                                                    {...restHeaderProps}
                                                >
                                                    <AnimatePresence initial={false}>
                                                        {column.isVisible && (
                                                            <motion.section
                                                                key="content"
                                                                initial="collapsed"
                                                                animate="open"
                                                                exit="collapsed"
                                                                variants={{
                                                                    open: {
                                                                        opacity: 1,
                                                                        width: 'auto',
                                                                    },
                                                                    collapsed: {
                                                                        opacity: 0,
                                                                        width: 0,
                                                                    },
                                                                }}
                                                                transition={{
                                                                    duration: 0.8,
                                                                    ease: [0.04, 0.62, 0.23, 0.98],
                                                                }}
                                                            >
                                                                <span>
                                                                    {column.render('Header')}
                                                                    {!column.parent &&
                                                                        column.columns &&
                                                                        column.Header !== 'Core' &&
                                                                        (column.columns.filter(
                                                                            c => c.isVisible
                                                                        ).length ===
                                                                        columns.filter(
                                                                            c =>
                                                                                c.Header ===
                                                                                column.Header
                                                                        )[0].columns.length ? (
                                                                            <IconPadder>
                                                                                <CgArrowsMergeAltH
                                                                                    onClick={() =>
                                                                                        handleGroupChange(
                                                                                            column
                                                                                        )
                                                                                    }
                                                                                />
                                                                            </IconPadder>
                                                                        ) : (
                                                                            <IconPadder>
                                                                                <CgArrowsShrinkH
                                                                                    onClick={() =>
                                                                                        handleGroupChange(
                                                                                            column
                                                                                        )
                                                                                    }
                                                                                />
                                                                            </IconPadder>
                                                                        ))}
                                                                    {column.isSorted ? (
                                                                        column.isSortedDesc ? (
                                                                            <BsFillCaretUpFill />
                                                                        ) : (
                                                                            <BsFillCaretDownFill />
                                                                        )
                                                                    ) : (
                                                                        ''
                                                                    )}
                                                                </span>
                                                            </motion.section>
                                                        )}
                                                    </AnimatePresence>
                                                </TH>
                                            );
                                        })}
                                    </motion.tr>
                                );
                            })}
                        </thead>

                        <tbody {...getTableBodyProps()}>
                            {page.length > 0 ? (
                                page.map(row => {
                                    prepareRow(row);
                                    const { key, ...restRowProps } = row.getRowProps();
                                    return (
                                        <motion.tr key={key} layout="position" {...restRowProps}>
                                            {row.cells.map(cell => {
                                                const { key, ...restCellProps } =
                                                    cell.getCellProps();
                                                return (
                                                    <td key={key} {...restCellProps}>
                                                        {cell.render('Cell')}
                                                    </td>
                                                );
                                            })}
                                        </motion.tr>
                                    );
                                })
                            ) : (
                                <Typography variant="p" error>
                                    There are no records to display.
                                </Typography>
                            )}
                        </tbody>
                    </table>
                </ScrollContainer>
            </Styles>
            <Footer>
                <span>
                    <Typography variant="subtitle">Rows per page:</Typography>
                    <select value={pageSize} onChange={e => setPageSize(Number(e.target.value))}>
                        {[10, 25, 50].map(pageSize => (
                            <option key={pageSize} value={pageSize}>
                                {pageSize}
                            </option>
                        ))}
                    </select>
                </span>
                <Typography variant="subtitle">
                    Page
                    <strong>
                        {pageIndex + 1} of {pageOptions.length}
                    </strong>
                </Typography>
                <button onClick={() => gotoPage(0)} disabled={!canPreviousPage}>
                    <SkipToBeginning fontSize="small" />
                </button>
                <button onClick={() => previousPage()} disabled={!canPreviousPage}>
                    Previous
                </button>
                <button onClick={() => nextPage()} disabled={!canNextPage}>
                    Next
                </button>
                <button onClick={() => gotoPage(pageCount - 1)} disabled={!canNextPage}>
                    <SkipToEnd fontSize="small" />
                </button>
            </Footer>
        </>
    );
};
export default Table;<|MERGE_RESOLUTION|>--- conflicted
+++ resolved
@@ -7,7 +7,6 @@
     BsFillEyeSlashFill,
     BsFilter,
 } from 'react-icons/bs';
-<<<<<<< HEAD
 import { CgArrowsMergeAltH, CgArrowsShrinkH } from 'react-icons/cg';
 import ScrollContainer from 'react-indiana-drag-scroll';
 import {
@@ -22,21 +21,8 @@
 } from 'react-table';
 import './dragscroll.css';
 import { downloadCsv, useOverflow } from '../../hooks';
-import { IndividualResponseFields, TableRow, VariantQueryDataResult } from '../../types';
+import { CallsetInfoFields, IndividualResponseFields, TableRow, VariantQueryDataResult, VariantResponseFields, VariantResponseInfoFields } from '../../types';
 import { Button, Checkbox, Column, Flex, InlineFlex, Modal, Typography } from '../index';
-=======
-import { Row, useFilters, useGlobalFilter, usePagination, useSortBy, useTable } from 'react-table';
-import { downloadCsv } from '../../hooks';
-import {
-    CallsetInfoFields,
-    IndividualResponseFields,
-    VariantQueryDataResult,
-    VariantResponseFields,
-    VariantResponseInfoFields,
-} from '../../types';
-import { Button, InlineFlex, Modal, Typography } from '../index';
-import { Column, Flex } from '../Layout';
->>>>>>> d1cf0a2c
 import { ColumnFilter } from './ColumnFilter';
 import { GlobalFilter } from './GlobalFilters';
 import {
@@ -80,26 +66,6 @@
 const Table: React.FC<TableProps> = ({ variantData }) => {
     const [open, setOpen] = useState<Boolean>(false);
     const [showModal, setShowModal] = useState<Boolean>(false);
-<<<<<<< HEAD
-=======
-    const [group, setGroup] = useState([
-        {
-            name: 'Core',
-            visible: true,
-            columns: ['alt', 'chromosome', 'end', 'ref', 'start', 'source'],
-        },
-        {
-            name: 'Variation Details',
-            visible: true,
-            columns: ['af', 'rsId'],
-        },
-        {
-            name: 'Case Details',
-            visible: true,
-            columns: ['datasetId', 'dp', 'ethnicity', 'phenotypes', 'sex', 'zygosity'],
-        },
-    ]);
->>>>>>> d1cf0a2c
 
     const tableData = useMemo(() => prepareData(variantData), [variantData]);
     const sortByArray = useMemo(
@@ -334,7 +300,7 @@
     const horizonstalRef = React.useRef(null);
     const { refXOverflowing } = useOverflow(horizonstalRef);
 
-    const handleGroupChange = (g: HeaderGroup<TableRow>) =>
+    const handleGroupChange = (g: HeaderGroup<FlattenedQueryResponse>) =>
         g.columns?.map(c => !fixedColumns.includes(c.id) && toggleHideColumn(c.id, c.isVisible));
 
     /**
