--- conflicted
+++ resolved
@@ -10,8 +10,5 @@
 .devcontainer
 
 */mysql
-<<<<<<< HEAD
 mongo
-=======
-data
->>>>>>> 5ca8f8a6
+data