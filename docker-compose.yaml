version: "3.9"
services:
  react:
    image: node:16.3-buster
    volumes:
      - ./react:/usr/app
    environment:
      REACT_APP_GRAPHQL_URL: ${REACT_APP_GRAPHQL_URL}
      REACT_APP_KEYCLOAK_AUTH_URL: ${REACT_APP_KEYCLOAK_FRONT_END_AUTH_URL}
      REACT_APP_KEYCLOAK_REALM: ${KEYCLOAK_REALM}
      REACT_APP_KEYCLOAK_CLIENT_ID: ${KEYCLOAK_REACT_CLIENT_ID}
    ports:
      - ${STORYBOOK_PORT:-6006}:6001
      - ${REACT_PORT}:3000
    working_dir: /usr/app
    user: "1000" #node
    entrypoint: "yarn start"
    networks:
      - ssmp
  ssmp-server:
    build:
      context: server
      target: BUILD_IMAGE
    image: ghcr.io/ccmbioinfo/ssmp:dev
    environment:
      KEYCLOAK_AUTH_URL: ${KEYCLOAK_AUTH_URL}
      KEYCLOAK_REALM: ${KEYCLOAK_REALM}
<<<<<<< HEAD
      NODE_ENV: local
      TEST_NODE_URL: ${TEST_NODE_URL}
=======
      SERVER_PORT: ${SSMP_SERVER_PORT}
      NODE_ENV: local
      TEST_NODE_OAUTH_ACTIVE: ${TEST_NODE_OAUTH_ACTIVE}
>>>>>>> e70869dd
      TEST_NODE_SSMP_TOKEN_CLIENT_ID: ${TEST_NODE_SSMP_TOKEN_CLIENT_ID}
      TEST_NODE_SSMP_TOKEN_CLIENT_SECRET: ${TEST_NODE_SSMP_TOKEN_CLIENT_SECRET}
      TEST_NODE_SSMP_TOKEN_ENDPOINT: ${TEST_NODE_SSMP_TOKEN_ENDPOINT}
      TEST_NODE_TOKEN_AUDIENCE: ${TEST_NODE_TOKEN_AUDIENCE}
      TEST_NODE_URL: ${TEST_NODE_URL}
    user: "1000" #node
    working_dir: /usr/app
    ports:
      - ${SSMP_SERVER_PORT}:${SSMP_SERVER_PORT}
    volumes:
      - ./server:/usr/app
    entrypoint: "yarn start-dev"
    networks:
      - ssmp

  test-node-1:
    image: node:16.3-buster
    environment:
      SERVER_PORT: ${TEST_NODE_PORT}
      TEST_NODE_TOKEN_ISSUER: ${TEST_NODE_TOKEN_ISSUER}
      TEST_NODE_TOKEN_AUDIENCE: ${TEST_NODE_TOKEN_AUDIENCE}
      TEST_NODE_OAUTH_ACTIVE: ${TEST_NODE_OAUTH_ACTIVE}
    user: "1000" #node
    working_dir: /usr/app
    ports:
      - ${TEST_NODE_PORT}:${TEST_NODE_PORT}
    volumes:
      - ./test-node:/usr/app
    entrypoint: "yarn start-dev"
    networks:
      - ssmp

  keycloak:
    image: quay.io/keycloak/keycloak:14.0.0
    environment:
      KEYCLOAK_SERVER_CLIENT_ID: ${KEYCLOAK_SERVER_CLIENT_ID}
      KEYCLOAK_REACT_CLIENT_ID: ${KEYCLOAK_REACT_CLIENT_ID}
      KEYCLOAK_USER: ${KEYCLOAK_USER}
      KEYCLOAK_PASSWORD: ${KEYCLOAK_PASSWORD}
      KEYCLOAK_PORT: ${KEYCLOAK_PORT}
      KEYCLOAK_REALM: ${KEYCLOAK_REALM}
      REACT_URL: ${REACT_URL}
    ports:
      - ${KEYCLOAK_PORT}:8080
    volumes:
      - ./keycloak/scripts:/usr/scripts
      - ./keycloak/scripts/disable-theme-cache.cli:/opt/jboss/startup-scripts/disable-theme-cache.cli
      - ./keycloak/theme/ssmp:/opt/jboss/keycloak/themes/ssmp
    networks:
      - ssmp

networks:
  ssmp:
    driver: bridge<|MERGE_RESOLUTION|>--- conflicted
+++ resolved
@@ -25,19 +25,14 @@
     environment:
       KEYCLOAK_AUTH_URL: ${KEYCLOAK_AUTH_URL}
       KEYCLOAK_REALM: ${KEYCLOAK_REALM}
-<<<<<<< HEAD
       NODE_ENV: local
       TEST_NODE_URL: ${TEST_NODE_URL}
-=======
       SERVER_PORT: ${SSMP_SERVER_PORT}
-      NODE_ENV: local
       TEST_NODE_OAUTH_ACTIVE: ${TEST_NODE_OAUTH_ACTIVE}
->>>>>>> e70869dd
       TEST_NODE_SSMP_TOKEN_CLIENT_ID: ${TEST_NODE_SSMP_TOKEN_CLIENT_ID}
       TEST_NODE_SSMP_TOKEN_CLIENT_SECRET: ${TEST_NODE_SSMP_TOKEN_CLIENT_SECRET}
       TEST_NODE_SSMP_TOKEN_ENDPOINT: ${TEST_NODE_SSMP_TOKEN_ENDPOINT}
       TEST_NODE_TOKEN_AUDIENCE: ${TEST_NODE_TOKEN_AUDIENCE}
-      TEST_NODE_URL: ${TEST_NODE_URL}
     user: "1000" #node
     working_dir: /usr/app
     ports:
