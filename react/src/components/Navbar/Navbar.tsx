import React from 'react';
import { useKeycloak } from '@react-keycloak/web';
import { useUserInfo } from '../../hooks';
<<<<<<< HEAD
import { Button } from '../index';
=======
import { Avatar, Button } from '../index';
>>>>>>> 6df4bd61
import {
    Menu,
    MenuItem,
    MenuItemBtn,
    MenuLink,
    Nav,
    NavbarContainer,
    NavLogo,
} from './Navbar.styles';

const Navbar: React.FC = () => {
    const userInfo = useUserInfo<any>();

    const {
        keycloak: { logout },
    } = useKeycloak();

    const userInfo = useUserInfo();

    return (
        <div>
            <Nav>
                <NavbarContainer>
                    <NavLogo to="/">
                        {/* <NavIcon />  To-do: Add some logo here ...*/}
                        Single-Sided Matching Portal
                    </NavLogo>

                    <Menu>
                        <MenuItem>
                            <MenuLink to="#">
                                Hello, {userInfo && userInfo.preferred_username}!
                            </MenuLink>
                        </MenuItem>
                        <MenuItem>
                            <MenuLink to="/">Home</MenuLink>
                        </MenuItem>
                        <MenuItem>
                            <MenuLink to="/about">About</MenuLink>
                        </MenuItem>
                        <MenuItemBtn>
                            <Button variant="primary" onClick={() => logout()}>
                                Log Out
                            </Button>
                        </MenuItemBtn>
                        <MenuItem>
                            {userInfo && <Avatar username={userInfo.preferred_username} />}
                        </MenuItem>
                    </Menu>
                </NavbarContainer>
            </Nav>
        </div>
    );
};

export default Navbar;<|MERGE_RESOLUTION|>--- conflicted
+++ resolved
@@ -1,11 +1,7 @@
 import React from 'react';
 import { useKeycloak } from '@react-keycloak/web';
 import { useUserInfo } from '../../hooks';
-<<<<<<< HEAD
-import { Button } from '../index';
-=======
 import { Avatar, Button } from '../index';
->>>>>>> 6df4bd61
 import {
     Menu,
     MenuItem,
@@ -23,8 +19,6 @@
         keycloak: { logout },
     } = useKeycloak();
 
-    const userInfo = useUserInfo();
-
     return (
         <div>
             <Nav>
@@ -33,13 +27,7 @@
                         {/* <NavIcon />  To-do: Add some logo here ...*/}
                         Single-Sided Matching Portal
                     </NavLogo>
-
                     <Menu>
-                        <MenuItem>
-                            <MenuLink to="#">
-                                Hello, {userInfo && userInfo.preferred_username}!
-                            </MenuLink>
-                        </MenuItem>
                         <MenuItem>
                             <MenuLink to="/">Home</MenuLink>
                         </MenuItem>
