--- conflicted
+++ resolved
@@ -202,11 +202,8 @@
                                 flexGrow: 1,
                                 minWidth: 200
                             }}
-<<<<<<< HEAD
-=======
                             variant="primary"
                             keyCodes={["Enter", "NumpadEnter"]}
->>>>>>> f1c8e97e
                         >
                             <Typography variant="subtitle" bold>
                                 Gene Name <RequiredIndicator />
