--- conflicted
+++ resolved
@@ -45,65 +45,41 @@
         },
     });
 
-    let num: number | undefined | string;
     const handleComparisonValue = (
         columnId: string,
         e: React.ChangeEvent<HTMLInputElement>,
         comparison: ComparisonType
     ) => {
         const val = e.target.value;
-<<<<<<< HEAD
 
-        // Check if input value is a float
-        const hasDecimal = val.includes('.');
-        const decimalValue = (hasDecimal ? val.split('.') : [val, ''])[1];
-        const parsed = parseFloat(val).toFixed(decimalValue.length);
+        const parsed = parseFloat(val);
 
-        if (isNaN(Number(parsed)) && val !== '') {
-=======
-        if (isNaN(parseFloat(val)) && val !== '') {
->>>>>>> 1e400a33
+        if (val === '') {
+            setText(val);
+            setFilter(columnId, [-Infinity, Infinity]);
+        } else if (!parsed) {
             setError(true);
             setText(val);
         } else {
             setError(false);
-            if (val === '' || (hasDecimal && !decimalValue.length)) {
-                setText(val);
-                num = undefined;
+            setText(parsed.toString());
+            if (comparison.less) {
+                setFilter(columnId, [-Infinity, parsed]);
+            } else if (comparison.greater) {
+                setFilter(columnId, [parsed, +Infinity]);
             } else {
-<<<<<<< HEAD
-                setText(parsed);
-                num = parseFloat(parsed);
-=======
-                num = parseFloat(val);
->>>>>>> 1e400a33
-            }
-
-            if (comparison.less) {
-                setFilter(columnId, [-Infinity, num]);
-            } else if (comparison.greater) {
-                setFilter(columnId, [num, +Infinity]);
-            } else {
-                setFilter(columnId, [num, num]);
+                setFilter(columnId, [parsed, parsed]);
             }
         }
     };
 
-    const filterValue = filters.find(f => f.id === columnId)?.value as Array<number>;
     const comparison = filterComparison[columnId];
-
-    const resolveComparisonValue = (comparison: ComparisonType) => {
-        if (filterValue) {
-            return comparison.less ? filterValue[1] : filterValue[0];
-        }
-        return text;
-    };
 
     return comparison ? (
         <Column>
             <Input
                 variant="outlined"
-                value={resolveComparisonValue(comparison)}
+                value={text}
                 onChange={e => handleComparisonValue(columnId, e, comparison)}
                 placeholder="Search"
                 InputAdornmentStart={
