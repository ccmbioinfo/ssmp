--- conflicted
+++ resolved
@@ -28,11 +28,7 @@
       KEYCLOAK_CLIENT_ID: ${KEYCLOAK_SERVER_CLIENT_ID}
       SERVER_PORT: ${SSMP_SERVER_PORT}
       NODE_ENV: local
-<<<<<<< HEAD
       TEST_NODE_URL: ${TEST_NODE_URL}
-=======
-      TEST_NODE_OAUTH_ACTIVE: ${TEST_NODE_OAUTH_ACTIVE}
->>>>>>> 1fa230fb
       TEST_NODE_SSMP_TOKEN_CLIENT_ID: ${TEST_NODE_SSMP_TOKEN_CLIENT_ID}
       TEST_NODE_SSMP_TOKEN_CLIENT_SECRET: ${TEST_NODE_SSMP_TOKEN_CLIENT_SECRET}
       TEST_NODE_SSMP_TOKEN_ENDPOINT: ${TEST_NODE_SSMP_TOKEN_ENDPOINT}
