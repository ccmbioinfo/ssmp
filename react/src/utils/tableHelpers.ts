--- conflicted
+++ resolved
@@ -118,53 +118,33 @@
     return !!zygosity?.toLowerCase().includes('hom');
 };
 
-<<<<<<< HEAD
-export const isLastCellInSet = (cell: Cell<ResultTableColumns>) =>
+export const isLastCellInSet = (cell: Cell<ResultTableColumns>, columnOrder: string[]) =>
     !!cell.column &&
     // Check if the cell's column is the last in its set (excluding hidden columns)
-    isLastHeaderInSet(cell.column as HeaderGroup<ResultTableColumns>);
-
-export const isLastHeaderInSet = (column: HeaderGroup<ResultTableColumns>) =>
-=======
-export const isLastCellInSet = (cell: Cell<ResultTableColumns>, columnOrder: string[]) => (
-    !!cell.column &&
-    // Check if the cell's column is the last in its set (excluding hidden columns)
-    isLastHeaderInSet(cell.column as HeaderGroup<ResultTableColumns>, columnOrder)
-);
-
-export const isLastHeaderInSet = (column: HeaderGroup<ResultTableColumns>, columnOrder: string[]) => (
->>>>>>> 55267332
+    isLastHeaderInSet(cell.column as HeaderGroup<ResultTableColumns>, columnOrder);
+
+export const isLastHeaderInSet = (column: HeaderGroup<ResultTableColumns>, columnOrder: string[]) =>
     // Check if the current column is one of the top-most headers;
     // i.e., "Variant", "Variant Details", or "Case Details"
     column.parent === undefined ||
     // Check if the current column in one of the empty columns
     column.type === 'empty' ||
-<<<<<<< HEAD
-    // Check if the current column is the last in its set (excluding hidden columns)
-    column.parent.columns?.filter(column => column.isVisible && column.type !== 'empty')?.at(-1)
-        ?.id === column.id;
-=======
-    (
-        // columnOrder is an empty array if none of the columns have been reordered
-        columnOrder.length === 0 ?
-            // If none of the columns have been reordered, check if the current column is the last in its set
-            // (excluding hidden and empty-typed columns)
-            column.parent.columns
-                ?.filter(column => column.isVisible && column.type !== 'empty')
-                .at(-1)
-                ?.id === column.id :
-            // Otherwise, check if the column's next non-hidden and non-empty-typed column (according to columnOrder)
-            // belongs to the same group to determine if the column is the last in its set
-            column.parent.columns
-                ?.filter(column => column.isVisible && column.type !== 'empty')
-                .findIndex(c => {
-                    const nextColumn = columnOrder[columnOrder.indexOf(column.id) + 1];
-
-                    return !!nextColumn && c.id === nextColumn;
-                }) === -1
-    )
-);
->>>>>>> 55267332
+    // columnOrder is an empty array if none of the columns have been reordered
+    (columnOrder.length === 0
+        ? // If none of the columns have been reordered, check if the current column is the last in its set
+          // (excluding hidden and empty-typed columns)
+          column.parent.columns
+              ?.filter(column => column.isVisible && column.type !== 'empty')
+              .at(-1)?.id === column.id
+        : // Otherwise, check if the column's next non-hidden and non-empty-typed column (according to columnOrder)
+          // belongs to the same group to determine if the column is the last in its set
+          column.parent.columns
+              ?.filter(column => column.isVisible && column.type !== 'empty')
+              .findIndex(c => {
+                  const nextColumn = columnOrder[columnOrder.indexOf(column.id) + 1];
+
+                  return !!nextColumn && c.id === nextColumn;
+              }) === -1);
 
 // 1, Sort queryResult in ascending order according to variant's ref, alt, start, end.
 // 2, Flatten data and compute values as needed (note that column display formatting function should not alter values for ease of export). Assign uniqueId, homozygousCount, heterozygousCount to each row.
