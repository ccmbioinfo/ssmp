import React from 'react';
import { AnimatePresence, motion } from 'framer-motion';
import { useLayer } from 'react-laag';
<<<<<<< HEAD
import styled from 'styled-components';
import { CellText } from '../index';
=======
import styled from 'styled-components/macro';
import { Button } from '../index';
>>>>>>> ad64910c

interface Props {
    content: string;
    isOpen: boolean;
    onClick: () => void;
    onOutsideClick: () => void;
    children?: React.ReactNode;
}

const Wrapper = styled.div`
    position: relative;
`;

const Container = styled(motion.div)`
    display: flex;
    align-items: flex-end;
    flex-direction: column;
    position: absolute;
`;

const ClickableText = styled(props => <CellText {...props} />)`
    cursor: pointer;
    &:hover {
        text-decoration: underline dotted;
    }
`;

//Todo: need to make a wrapper around Container so it can attach to the right position

const Popover: React.FC<Props> = ({ content, children, isOpen, onClick, onOutsideClick }) => {
    const { renderLayer, triggerProps, layerProps } = useLayer({
        isOpen,
        onOutsideClick: onOutsideClick,
        auto: true,
    });

    return (
        <>
            <div {...triggerProps} onClick={onClick}>
                <ClickableText>{content}</ClickableText>
            </div>
            {renderLayer(
                <AnimatePresence>
                    <Wrapper>
                        {isOpen && (
                            <Container
                                {...layerProps}
                                initial={{ opacity: 0, scale: 0.85, x: 0, y: 20 }} // animate from
                                animate={{ opacity: 1, scale: 1, x: 0, y: 0 }} // animate to
                                exit={{ opacity: 0, scale: 0.85, x: 0, y: 20 }} // animate exit
                                transition={{
                                    type: 'spring',
                                    stiffness: 800,
                                    damping: 35,
                                }}
                            >
                                {children}
                            </Container>
                        )}
                    </Wrapper>
                </AnimatePresence>
            )}
        </>
    );
};
export default Popover;<|MERGE_RESOLUTION|>--- conflicted
+++ resolved
@@ -1,13 +1,8 @@
 import React from 'react';
 import { AnimatePresence, motion } from 'framer-motion';
 import { useLayer } from 'react-laag';
-<<<<<<< HEAD
-import styled from 'styled-components';
+import styled from 'styled-components/macro';
 import { CellText } from '../index';
-=======
-import styled from 'styled-components/macro';
-import { Button } from '../index';
->>>>>>> ad64910c
 
 interface Props {
     content: string;
