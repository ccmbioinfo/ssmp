--- conflicted
+++ resolved
@@ -122,14 +122,9 @@
     }));
   } catch (e) {
     console.error(e);
-<<<<<<< HEAD
-    connection.end();
-    return false;
-=======
     return false;
   } finally {
     connection.end();
->>>>>>> 25e8b398
   }
 
   return result;
