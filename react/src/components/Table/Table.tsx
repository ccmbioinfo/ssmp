--- conflicted
+++ resolved
@@ -535,8 +535,6 @@
                     setFilter={setFilter}
                 />
             )}
-<<<<<<< HEAD
-=======
 
             <Column>
                 <br />
@@ -546,7 +544,6 @@
                 )}
             </Column>
 
->>>>>>> 7322dc72
             <ScrollContainer ignoreElements="p, th" hideScrollbars={false} vertical={false}>
                 <Styles>
                     <table {...getTableProps()}>
