import React from 'react';
import { useFetchVariantsQuery } from '../apollo/hooks';
import {
    Background,
    Body,
    Button,
    ButtonWrapper,
    Checkbox,
    Column,
    Flex,
    Input,
    Spinner,
    Table,
    Typography,
} from '../components';
import { useFormReducer } from '../hooks';
import { formIsValid, FormState, Validator } from '../hooks/useFormReducer';

const queryOptionsFormValidator: Validator<QueryOptionsFormState> = {
    assemblyId: {
        required: true,
    },
    ensemblId: {
        required: state => !state.gene.value,
        rules: [
            {
                valid: (state: FormState<QueryOptionsFormState>) =>
                    state.ensemblId.value.startsWith('ENSG00'),
                error: 'Invalid ensembl Id.',
            },
        ],
    },
    gene: {
        required: state => !state.ensemblId.value,
        rules: [
            {
                valid: (state: FormState<QueryOptionsFormState>) => state.gene.value.length > 3,
                error: 'Gene must be at least three characters long.',
            },
        ],
    },
    maxFrequency: {
        required: false,
    },

    sources: {
        required: true,
        rules: [
            {
                valid: (state: FormState<QueryOptionsFormState>) =>
                    !!state.sources.value.filter(s => ['local', 'ensembl'].includes(s)).length,
                error: 'Please specify a source.',
            },
        ],
    },
};

type Source = 'ensembl' | 'local';

interface QueryOptionsFormState {
    assemblyId: string;
    ensemblId: string;
    gene: string;
    maxFrequency: number;
    sources: Source[];
}

const ErrorIndicator: React.FC<{ error?: string }> = ({ error }) =>
    error ? (
        <Typography error variant="subtitle" bold>
            {error}
        </Typography>
    ) : null;

const VariantQueryPage: React.FC<{}> = () => {
    const [queryOptionsForm, updateQueryOptionsForm, resetQueryOptionsForm] =
        useFormReducer<QueryOptionsFormState>(
            {
                assemblyId: 'GRCh38',
                ensemblId: 'ENSG00000130203',
                gene: '',
                maxFrequency: 1,
                sources: [],
            },
            queryOptionsFormValidator
        );

    const getArgs = () => ({
        input: {
            variant: {
                assemblyId: queryOptionsForm.assemblyId.value,
                maxFrequency: +queryOptionsForm.maxFrequency.value,
            },
            gene: {
                ensemblId: queryOptionsForm.ensemblId.value,
                geneName: queryOptionsForm.gene.value,
            },
            sources: queryOptionsForm.sources.value,
        },
    });

    const [fetchVariants, { data, loading }] = useFetchVariantsQuery();

    const toggleSource = (source: Source) => {
        const update = updateQueryOptionsForm('sources');

        queryOptionsForm.sources.value.includes(source)
            ? update(queryOptionsForm.sources.value.filter(s => s !== source))
            : update(queryOptionsForm.sources.value.concat(source));
    };

    return (
        <Body>
            <Flex alignItems="center">
                <Column alignItems="flex-start">
                    <Flex alignItems="center">
                        <Typography variant="h4" bold>
                            Select Sources:
                        </Typography>
                        <Checkbox
                            checked={queryOptionsForm.sources.value.includes('local')}
                            label="Node 1"
                            onClick={toggleSource.bind(null, 'local')}
                        />
                        <Checkbox
                            checked={queryOptionsForm.sources.value.includes('ensembl')}
                            label="Node 2"
                            onClick={toggleSource.bind(null, 'ensembl')}
                        />
                    </Flex>
                    <ErrorIndicator error={queryOptionsForm.sources.error} />
                </Column>
            </Flex>
            <Background variant="light">
                <Flex alignItems="center">
<<<<<<< HEAD
                    <Column alignItems="flex-start">
                        <Typography variant="subtitle" bold={!queryOptionsForm.ensemblId.value}>
                            Gene Name
                        </Typography>
                        {/* todo: find out why this isn't working */}
                        {/* <GeneSearch
=======
                    {queryOptionsForm.searchType.value === 'region' && (
                        <>
                            <Column alignItems="flex-start">
                                <Typography variant="subtitle" bold>
                                    Chromosome
                                </Typography>
                                <ComboBox
                                    value={queryOptionsForm.chromosome.value}
                                    placeholder="Select Chromosome"
                                    items={chromosomes}
                                    onSelect={e => updateQueryOptionsForm('chromosome')(e.value)}
                                />
                                <ErrorIndicator error={queryOptionsForm.chromosome.error} />
                            </Column>
                            <Column alignItems="flex-start">
                                <Typography variant="subtitle" bold>
                                    Start Range
                                </Typography>
                                <Input
                                    value={queryOptionsForm.start.value}
                                    onChange={e =>
                                        updateQueryOptionsForm('start')(e.currentTarget.value)
                                    }
                                />
                                <ErrorIndicator error={queryOptionsForm.start.error} />
                            </Column>
                            <Column alignItems="flex-start">
                                <Typography variant="subtitle" bold>
                                    End Range
                                </Typography>
                                <Input
                                    value={queryOptionsForm.end.value}
                                    onChange={e =>
                                        updateQueryOptionsForm('end')(e.currentTarget.value)
                                    }
                                />
                                <ErrorIndicator error={queryOptionsForm.gene.error} />
                            </Column>
                        </>
                    )}
                    {queryOptionsForm.searchType.value === 'gene' && (
                        <Column alignItems="flex-start">
                            <Typography variant="subtitle" bold>
                                Gene
                            </Typography>
                            {/* todo: find out why this isn't working */}
                            {/* <GeneSearch
>>>>>>> 6df4bd61
                                onSearch={term => {
                                    updateQueryOptionsForm('gene')(term);
                                    updateQueryOptionsForm('ensemblId')('');
                                }}
                                onSelect={({ ensemblId, name }: GeneOption) => {
                                    updateQueryOptionsForm('gene')(name);
                                    updateQueryOptionsForm('ensemblId')(ensemblId);
                                }}
                                value={{
                                    name: queryOptionsForm.gene.value,
                                    ensemblId: queryOptionsForm.ensemblId.value,
                                }}
                            /> */}
                        <Input
                            disabled={!!queryOptionsForm.ensemblId.value}
                            onChange={e => updateQueryOptionsForm('gene')(e.currentTarget.value)}
                            value={queryOptionsForm.gene.value}
                        />
                        <ErrorIndicator error={queryOptionsForm.gene.error} />
                    </Column>
                    <Column>or</Column>
                    <Column alignItems="flex-start">
                        <Typography variant="subtitle" bold>
                            Ensembl ID
                        </Typography>
                        <Input
                            onChange={e =>
                                updateQueryOptionsForm('ensemblId')(e.currentTarget.value)
                            }
                            value={queryOptionsForm.ensemblId.value}
                        />
                        <ErrorIndicator error={queryOptionsForm.ensemblId.error} />
                    </Column>
                    <Column alignItems="flex-start">
                        <Typography variant="subtitle" bold>
                            Max Frequency
                        </Typography>
                        <Input
                            onChange={e =>
                                updateQueryOptionsForm('maxFrequency')(e.currentTarget.value)
                            }
                            value={queryOptionsForm.maxFrequency.value}
                        />
                        <ErrorIndicator error={queryOptionsForm.maxFrequency.error} />
                    </Column>
                    <Column alignItems="flex-start">
                        <Typography variant="subtitle" bold>
                            Assembly ID
                        </Typography>
                        <Input
                            onChange={e =>
                                updateQueryOptionsForm('assemblyId')(e.currentTarget.value)
                            }
                            value={queryOptionsForm.assemblyId.value}
                        />
                        <ErrorIndicator error={queryOptionsForm.assemblyId.error} />
                    </Column>

                    <ButtonWrapper>
                        <Button
                            disabled={
                                loading || !formIsValid(queryOptionsForm, queryOptionsFormValidator)
                            }
                            onClick={() => fetchVariants({ variables: getArgs() })}
                            variant="primary"
                        >
                            Fetch
                        </Button>
                        <Button
                            onClick={() => {
                                resetQueryOptionsForm();
                            }}
                            variant="primary"
                        >
                            Clear
                        </Button>
                    </ButtonWrapper>
                    <Column justifyContent="center">{loading && <Spinner />}</Column>
                </Flex>
            </Background>
            {data ? <Table variantData={data.getVariants.data} /> : null}
        </Body>
    );
};

export default VariantQueryPage;<|MERGE_RESOLUTION|>--- conflicted
+++ resolved
@@ -133,75 +133,10 @@
             </Flex>
             <Background variant="light">
                 <Flex alignItems="center">
-<<<<<<< HEAD
                     <Column alignItems="flex-start">
                         <Typography variant="subtitle" bold={!queryOptionsForm.ensemblId.value}>
                             Gene Name
                         </Typography>
-                        {/* todo: find out why this isn't working */}
-                        {/* <GeneSearch
-=======
-                    {queryOptionsForm.searchType.value === 'region' && (
-                        <>
-                            <Column alignItems="flex-start">
-                                <Typography variant="subtitle" bold>
-                                    Chromosome
-                                </Typography>
-                                <ComboBox
-                                    value={queryOptionsForm.chromosome.value}
-                                    placeholder="Select Chromosome"
-                                    items={chromosomes}
-                                    onSelect={e => updateQueryOptionsForm('chromosome')(e.value)}
-                                />
-                                <ErrorIndicator error={queryOptionsForm.chromosome.error} />
-                            </Column>
-                            <Column alignItems="flex-start">
-                                <Typography variant="subtitle" bold>
-                                    Start Range
-                                </Typography>
-                                <Input
-                                    value={queryOptionsForm.start.value}
-                                    onChange={e =>
-                                        updateQueryOptionsForm('start')(e.currentTarget.value)
-                                    }
-                                />
-                                <ErrorIndicator error={queryOptionsForm.start.error} />
-                            </Column>
-                            <Column alignItems="flex-start">
-                                <Typography variant="subtitle" bold>
-                                    End Range
-                                </Typography>
-                                <Input
-                                    value={queryOptionsForm.end.value}
-                                    onChange={e =>
-                                        updateQueryOptionsForm('end')(e.currentTarget.value)
-                                    }
-                                />
-                                <ErrorIndicator error={queryOptionsForm.gene.error} />
-                            </Column>
-                        </>
-                    )}
-                    {queryOptionsForm.searchType.value === 'gene' && (
-                        <Column alignItems="flex-start">
-                            <Typography variant="subtitle" bold>
-                                Gene
-                            </Typography>
-                            {/* todo: find out why this isn't working */}
-                            {/* <GeneSearch
->>>>>>> 6df4bd61
-                                onSearch={term => {
-                                    updateQueryOptionsForm('gene')(term);
-                                    updateQueryOptionsForm('ensemblId')('');
-                                }}
-                                onSelect={({ ensemblId, name }: GeneOption) => {
-                                    updateQueryOptionsForm('gene')(name);
-                                    updateQueryOptionsForm('ensemblId')(ensemblId);
-                                }}
-                                value={{
-                                    name: queryOptionsForm.gene.value,
-                                    ensemblId: queryOptionsForm.ensemblId.value,
-                                }}
-                            /> */}
                         <Input
                             disabled={!!queryOptionsForm.ensemblId.value}
                             onChange={e => updateQueryOptionsForm('gene')(e.currentTarget.value)}
