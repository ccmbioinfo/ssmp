version: "3.9"
services:
  react:
    image: node:16-slim
    user: node
    working_dir: /usr/src/app
    init: true
    command: yarn start
    ports:
      - ${STORYBOOK_PORT:-6006}:6001
      - ${REACT_PORT}:3000
    volumes:
      - ./react:/usr/src/app
    environment:
      REACT_APP_GRAPHQL_URL:
      REACT_APP_KEYCLOAK_AUTH_URL: ${REACT_APP_KEYCLOAK_FRONT_END_AUTH_URL}
      REACT_APP_KEYCLOAK_REALM: ${KEYCLOAK_REALM}
      REACT_APP_KEYCLOAK_CLIENT_ID: ${KEYCLOAK_REACT_CLIENT_ID}
      REACT_APP_SOURCE_LIST:
  ssmp-server:
    image: node:16-slim
    user: node
    working_dir: /usr/src/app
    init: true
    command: yarn start
    ports:
      - ${SSMP_SERVER_PORT}:3000
    volumes:
      - ./server:/usr/src/app
    environment:
      G4RD_AUTH_METHOD:
      G4RD_CLIENT_ID:
      G4RD_GRANT_TYPE:
      G4RD_PASSWORD:
      G4RD_REALM:
      G4RD_TOKEN_URL:
      G4RD_URL:
      G4RD_USERNAME:
      KEYCLOAK_AUTH_URL:
      KEYCLOAK_REALM:
      KEYCLOAK_CLIENT_ID: ${KEYCLOAK_SERVER_CLIENT_ID}
      NODE_ENV: development
      TEST_NODE_URL:
      TEST_NODE_OAUTH_ACTIVE:
      TEST_NODE_SSMP_TOKEN_CLIENT_ID:
      TEST_NODE_SSMP_TOKEN_CLIENT_SECRET:
      TEST_NODE_SSMP_TOKEN_ENDPOINT:
      TEST_NODE_TOKEN_AUDIENCE:
<<<<<<< HEAD
      MONGO_CONNECTION_STRING:
      SLURM_ENDPOINT:
      SLURM_USER:
      SLURM_JWT:
    user: "1000" #node
    working_dir: /usr/app
    ports:
      - ${SSMP_SERVER_PORT}:3000
    volumes:
      - ./server:/usr/app
    entrypoint: "yarn start-dev"
    networks:
      - osmp

=======
      MONGO_CONNECTION_STRING: mongodb://${MONGO_INITDB_ROOT_USERNAME}:${MONGO_INITDB_ROOT_PASSWORD}@mongo/${MONGO_INITDB_DATABASE}?authSource=admin
>>>>>>> 3ac2249f
  mongo:
    image: mongo:latest
    environment:
      MONGO_INITDB_ROOT_USERNAME:
      MONGO_INITDB_DATABASE:
      MONGO_INITDB_ROOT_PASSWORD:
    ports:
      - ${MONGO_INITDB_PORT}:27017
    volumes:
      - ./mongo/data:/data/db
  test-node-1:
    image: node:16-slim
    user: node
    working_dir: /usr/src/app
    init: true
    command: yarn start
    ports:
      - ${TEST_NODE_PORT}:3000
    volumes:
      - ./test-node:/usr/src/app
    environment:
      TEST_NODE_TOKEN_ISSUER:
      TEST_NODE_TOKEN_AUDIENCE:
      TEST_NODE_OAUTH_ACTIVE:
      TEST_DATA_DB:
      TEST_DATA_DB_PORT:
      TEST_DATA_DB_HOST:
      TEST_DATA_DB_USER:
      TEST_DATA_DB_PASSWORD:
<<<<<<< HEAD
      TEST_DATA_DB_ROOT_PASSWORD:
      TEST_DATA_DATA_VOLUME:

    user: "1000" #node
    working_dir: /usr/app
    ports:
      - ${TEST_NODE_PORT}:3000
    volumes:
      - ./test-node:/usr/app
    entrypoint: "yarn start-dev"
    networks:
      - osmp

=======
>>>>>>> 3ac2249f
  stager-mysql:
    image: mysql:8.0
    restart: on-failure
    environment:
      MYSQL_DATABASE: "${TEST_DATA_DB}"
      MYSQL_USER: "${TEST_DATA_DB_USER}"
      MYSQL_PASSWORD: "${TEST_DATA_DB_PASSWORD}"
      MYSQL_ROOT_PASSWORD: "${TEST_DATA_DB_ROOT_PASSWORD}"
    ports: 
      - ${TEST_DATA_DB_PORT}:3306 
    volumes:
      - ${TEST_DATA_DATA_VOLUME}:/var/lib/mysql
<<<<<<< HEAD
    networks:
      - osmp

=======
>>>>>>> 3ac2249f
  keycloak:
    image: quay.io/keycloak/keycloak:17.0.0-legacy
    environment:
      KEYCLOAK_SERVER_CLIENT_ID:
      KEYCLOAK_REACT_CLIENT_ID:
      KEYCLOAK_CLIENT_ID:
      KEYCLOAK_USER:
      KEYCLOAK_PASSWORD:
      KEYCLOAK_PORT:
      KEYCLOAK_REALM:
      DB_VENDOR: H2
      REACT_URL:
      AUTH0_BROKER_AUTH_URL: ${TEST_NODE_TOKEN_ISSUER}authorize
      AUTH0_BROKER_TOKEN_URL: ${TEST_NODE_TOKEN_ISSUER}oauth/token
      AUTH0_BROKER_CLIENT_ID: ${KEYCLOAK_AUTH0_CLIENT_ID}
      AUTH0_BROKER_CLIENT_SECRET: ${KEYCLOAK_AUTH0_CLIENT_SECRET}
    ports:
      - ${KEYCLOAK_PORT}:8080
    volumes:
      - ./keycloak/scripts:/usr/scripts
      - ./keycloak/scripts/disable-theme-cache.cli:/opt/jboss/startup-scripts/disable-theme-cache.cli
      - ./keycloak/theme/ssmp:/opt/jboss/keycloak/themes/ssmp<|MERGE_RESOLUTION|>--- conflicted
+++ resolved
@@ -46,24 +46,10 @@
       TEST_NODE_SSMP_TOKEN_CLIENT_SECRET:
       TEST_NODE_SSMP_TOKEN_ENDPOINT:
       TEST_NODE_TOKEN_AUDIENCE:
-<<<<<<< HEAD
-      MONGO_CONNECTION_STRING:
-      SLURM_ENDPOINT:
+      MONGO_CONNECTION_STRING: mongodb://${MONGO_INITDB_ROOT_USERNAME}:${MONGO_INITDB_ROOT_PASSWORD}@mongo/${MONGO_INITDB_DATABASE}?authSource=admin
       SLURM_USER:
       SLURM_JWT:
-    user: "1000" #node
-    working_dir: /usr/app
-    ports:
-      - ${SSMP_SERVER_PORT}:3000
-    volumes:
-      - ./server:/usr/app
-    entrypoint: "yarn start-dev"
-    networks:
-      - osmp
-
-=======
-      MONGO_CONNECTION_STRING: mongodb://${MONGO_INITDB_ROOT_USERNAME}:${MONGO_INITDB_ROOT_PASSWORD}@mongo/${MONGO_INITDB_DATABASE}?authSource=admin
->>>>>>> 3ac2249f
+      SLURM_ENDPOINT:
   mongo:
     image: mongo:latest
     environment:
@@ -93,22 +79,6 @@
       TEST_DATA_DB_HOST:
       TEST_DATA_DB_USER:
       TEST_DATA_DB_PASSWORD:
-<<<<<<< HEAD
-      TEST_DATA_DB_ROOT_PASSWORD:
-      TEST_DATA_DATA_VOLUME:
-
-    user: "1000" #node
-    working_dir: /usr/app
-    ports:
-      - ${TEST_NODE_PORT}:3000
-    volumes:
-      - ./test-node:/usr/app
-    entrypoint: "yarn start-dev"
-    networks:
-      - osmp
-
-=======
->>>>>>> 3ac2249f
   stager-mysql:
     image: mysql:8.0
     restart: on-failure
@@ -121,12 +91,6 @@
       - ${TEST_DATA_DB_PORT}:3306 
     volumes:
       - ${TEST_DATA_DATA_VOLUME}:/var/lib/mysql
-<<<<<<< HEAD
-    networks:
-      - osmp
-
-=======
->>>>>>> 3ac2249f
   keycloak:
     image: quay.io/keycloak/keycloak:17.0.0-legacy
     environment:
