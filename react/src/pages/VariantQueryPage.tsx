import React from 'react';
import { useApolloClient } from '@apollo/client';
import styled from 'styled-components';
import { useFetchVariantsQuery } from '../apollo/hooks';
import {
    Background,
    Body,
    Button,
    ButtonWrapper,
    Checkbox,
    clearError,
    Column,
    ComboBox,
    ErrorIndicator,
    Flex,
    GeneSearch,
    Input,
    Spinner,
    Table,
    Typography,
} from '../components';
import SOURCES from '../constants/sources';
import { resolveAssembly, useErrorContext, useFormReducer } from '../hooks';
import { formIsValid, FormState, Validator } from '../hooks/useFormReducer';
import { AssemblyId } from '../types';
import { formatErrorMessage } from '../utils';

const queryOptionsFormValidator: Validator<QueryOptionsFormState> = {
    assemblyId: {
        required: true,
    },
    ensemblId: {
        required: state => !state.gene.value,
        rules: [
            {
                valid: (state: FormState<QueryOptionsFormState>) =>
                    state.ensemblId.value.startsWith('ENSG00'),
                error: 'Invalid ensembl ID format.',
            },
        ],
    },
    gene: {
        required: state => !state.ensemblId.value,
        rules: [
            {
                valid: (state: FormState<QueryOptionsFormState>) => state.gene.value.length > 3,
                error: 'Too few characters.',
            },
        ],
    },
    maxFrequency: {
        required: true,
        rules: [
            {
                valid: (state: FormState<QueryOptionsFormState>) =>
                    state.maxFrequency.value <= 0.05,
                error: 'Value must be <= .05.',
            },
        ],
    },

    sources: {
        required: true,
        rules: [
            {
                valid: (state: FormState<QueryOptionsFormState>) =>
                    !!state.sources.value.filter(s => SOURCES.includes(s)).length,
                error: 'Please specify a source.',
            },
        ],
    },
};

interface QueryOptionsFormState {
    assemblyId: AssemblyId;
    ensemblId: string;
    gene: string;
    maxFrequency: number;
    position: string;
    sources: string[];
}

/* ensure consistent height regardless of error visibility */
const ErrorWrapper = styled.div`
    min-height: 2.5rem;
`;

const ErrorText: React.FC<{ error?: string }> = ({ error }) => (
    <ErrorWrapper>
        <Typography error variant="subtitle" bold>
            {error}
        </Typography>
    </ErrorWrapper>
);

const VariantQueryPage: React.FC<{}> = () => {
    const [queryOptionsForm, updateQueryOptionsForm, resetQueryOptionsForm] =
        useFormReducer<QueryOptionsFormState>(
            {
                assemblyId: 'GRCh37',
                ensemblId: '',
                gene: '',
                maxFrequency: 0.01,
                sources: [],
                position: '',
            },
            queryOptionsFormValidator
        );

    const getArgs = () => ({
        input: {
            variant: {
                assemblyId: queryOptionsForm.assemblyId.value,
                maxFrequency: +queryOptionsForm.maxFrequency.value,
            },
            gene: {
                ensemblId: queryOptionsForm.ensemblId.value,
                geneName: queryOptionsForm.gene.value,
                position: queryOptionsForm.position.value,
            },
            sources: queryOptionsForm.sources.value,
        },
    });

    const [fetchVariants, { data, loading }] = useFetchVariantsQuery();

    const { state: errorState, dispatch } = useErrorContext();

    const client = useApolloClient();

    const toggleSource = (source: string) =>
        queryOptionsForm.sources.value.includes(source)
<<<<<<< HEAD
            ? update(queryOptionsForm.sources.value.filter(s => s !== source))
            : update(queryOptionsForm.sources.value.concat(source));
    };
=======
            ? updateQueryOptionsForm({
                  sources: queryOptionsForm.sources.value.filter(s => s !== source),
              })
            : updateQueryOptionsForm({ sources: queryOptionsForm.sources.value.concat(source) });
>>>>>>> ef5651a2

    return (
        <Body>
            <Flex alignItems="center">
                <Column alignItems="flex-start">
                    <Flex alignItems="center">
                        <Typography variant="h4" bold>
                            Select Sources:
                        </Typography>
                        {SOURCES.filter(Boolean).map(source => (
                            <Checkbox
                                key={source}
                                checked={queryOptionsForm.sources.value.includes(source)}
                                label={source.toLocaleLowerCase()}
                                onClick={toggleSource.bind(null, source)}
                            />
                        ))}
                        <ErrorText error={queryOptionsForm.sources.error} />
                    </Flex>
                </Column>
            </Flex>
            <Background variant="light">
                <Flex alignItems="center">
                    <Column alignItems="flex-start">
                        <Typography variant="subtitle" bold={!queryOptionsForm.ensemblId.value}>
                            Gene Name
                        </Typography>
                        <GeneSearch
                            assembly={queryOptionsForm.assemblyId.value}
                            geneName={queryOptionsForm.gene.value}
                            onChange={geneName =>
                                updateQueryOptionsForm({ gene: geneName, ensemblId: '' })
                            }
                            onSelect={val => updateQueryOptionsForm(val)}
                        />
                        <ErrorText error={queryOptionsForm.gene.error} />
                    </Column>
                    <Column alignItems="flex-start">
                        <Typography variant="subtitle" bold>
                            Ensembl ID
                        </Typography>
                        <Input
                            variant="outlined"
                            onChange={e =>
                                updateQueryOptionsForm({
                                    ensemblId: e.currentTarget.value,
                                    gene: '',
                                })
                            }
                            value={queryOptionsForm.ensemblId.value}
                        />
                        <ErrorText error={queryOptionsForm.ensemblId.error || ''} />
                    </Column>

                    <Column alignItems="flex-start">
                        <Typography variant="subtitle" bold>
                            Max Frequency
                        </Typography>
                        <Input
                            variant="outlined"
                            onChange={e =>
                                updateQueryOptionsForm({ maxFrequency: +e.currentTarget.value })
                            }
                            value={queryOptionsForm.maxFrequency.value}
                        />
                        <ErrorText error={queryOptionsForm.maxFrequency.error} />
                    </Column>
                    <Column alignItems="flex-start">
                        <Typography variant="subtitle" bold>
                            Assembly ID
                        </Typography>
                        <ComboBox
<<<<<<< HEAD
                            onSelect={val => {
                                updateQueryOptionsForm('gene')('');
                                updateQueryOptionsForm('ensemblId')('');
                                updateQueryOptionsForm('assemblyId')(val);
                            }}
=======
                            onSelect={val =>
                                updateQueryOptionsForm({
                                    assemblyId: val as AssemblyId,
                                    gene: '',
                                    ensemblId: '',
                                })
                            }
>>>>>>> ef5651a2
                            options={['GRCh37', 'GRCh38'].map((a, id) => ({
                                id,
                                value: resolveAssembly(a),
                                label: a,
                            }))}
                            placeholder="Select"
                            value={queryOptionsForm.assemblyId.value}
                        />
                        <ErrorText error={queryOptionsForm.assemblyId.error} />
                    </Column>

                    <ButtonWrapper>
                        <Button
                            disabled={
                                loading || !formIsValid(queryOptionsForm, queryOptionsFormValidator)
                            }
                            onClick={() => fetchVariants({ variables: getArgs() })}
                            variant="primary"
                        >
                            Fetch
                        </Button>
                        <Button
                            onClick={() => {
                                resetQueryOptionsForm();
                            }}
                            variant="primary"
                        >
                            Clear
                        </Button>
                    </ButtonWrapper>
                    <Column justifyContent="flex-start">{loading && <Spinner />}</Column>
                </Flex>
            </Background>
            {[errorState.nodeErrors, errorState.networkErrors, errorState.graphQLErrors]
                .flat()
                .map(e => (
                    <ErrorIndicator
                        key={e.uid}
                        message={formatErrorMessage(e.code, e.message, e.source)}
                        handleCloseError={() => {
                            const cache = client.cache;
                            if (data) {
                                data.getVariants.errors.forEach(e => {
                                    let id = cache.identify({ ...e.error });
                                    cache.evict({ id: id });
                                    cache.gc();
                                });
                            }
                            dispatch(clearError(e.uid));
                        }}
                    />
                ))}
            {data && data.getVariants ? <Table variantData={data.getVariants.data} /> : null}
        </Body>
    );
};

export default VariantQueryPage;<|MERGE_RESOLUTION|>--- conflicted
+++ resolved
@@ -130,16 +130,10 @@
 
     const toggleSource = (source: string) =>
         queryOptionsForm.sources.value.includes(source)
-<<<<<<< HEAD
-            ? update(queryOptionsForm.sources.value.filter(s => s !== source))
-            : update(queryOptionsForm.sources.value.concat(source));
-    };
-=======
             ? updateQueryOptionsForm({
                   sources: queryOptionsForm.sources.value.filter(s => s !== source),
               })
             : updateQueryOptionsForm({ sources: queryOptionsForm.sources.value.concat(source) });
->>>>>>> ef5651a2
 
     return (
         <Body>
@@ -212,13 +206,6 @@
                             Assembly ID
                         </Typography>
                         <ComboBox
-<<<<<<< HEAD
-                            onSelect={val => {
-                                updateQueryOptionsForm('gene')('');
-                                updateQueryOptionsForm('ensemblId')('');
-                                updateQueryOptionsForm('assemblyId')(val);
-                            }}
-=======
                             onSelect={val =>
                                 updateQueryOptionsForm({
                                     assemblyId: val as AssemblyId,
@@ -226,7 +213,6 @@
                                     ensemblId: '',
                                 })
                             }
->>>>>>> ef5651a2
                             options={['GRCh37', 'GRCh38'].map((a, id) => ({
                                 id,
                                 value: resolveAssembly(a),
