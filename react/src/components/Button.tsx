--- conflicted
+++ resolved
@@ -10,15 +10,6 @@
     font-family: ${props => props.theme.fontFamily.heading};
     padding: ${props => props.theme.space[3]} ${props => props.theme.space[4]};
     margin: ${props => props.theme.space[3]} ${props => props.theme.space[2]};
-<<<<<<< HEAD
-    // Todo: Add more button color combos ...
-    color: ${props =>
-        props.variant === 'primary' ? props.theme.colors.background : props.theme.colors.primary};
-    background-color: ${props =>
-        props.variant === 'primary' ? props.theme.colors.primary : props.theme.colors.background};
-
-=======
->>>>>>> a4c20083
     border: ${props => props.theme.borders.thin};
     border-radius: ${props => props.theme.radii.base};
     font-size: ${props => props.theme.fontSizes.s};
