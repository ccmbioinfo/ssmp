--- conflicted
+++ resolved
@@ -30,10 +30,6 @@
   app.use(jwtCheck);
 }
 
-<<<<<<< HEAD
-const { TEST_DATA_DB_HOST, TEST_DATA_DB_PORT, TEST_DATA_DB_USER, TEST_DATA_DB_PASSWORD, TEST_DATA_DB } =
-  process.env;
-=======
 const {
   TEST_DATA_DB_HOST,
   TEST_DATA_DB_PORT,
@@ -41,7 +37,6 @@
   TEST_DATA_DB_PASSWORD,
   TEST_DATA_DB,
 } = process.env;
->>>>>>> 3ac2249f
 
 app.get(
   '/data',
@@ -51,11 +46,7 @@
   ) => {
     if (!assemblyId || !geneName) {
       res.statusCode = 422;
-<<<<<<< HEAD
-      return res.json(`invalid request with ${assemblyId} ${ensemblId}`);
-=======
       return res.json(`invalid request (assemblyId: ${assemblyId}, geneName: ${geneName})`);
->>>>>>> 3ac2249f
     } else if (!(assemblyId as string).includes('37')) {
       res.statusCode = 422;
       return res.json('Test node does not have hg38 variants!');
