import React, { useEffect } from 'react';
import { Row } from 'react-table';
import { Column, Input } from '../..';
<<<<<<< HEAD
import SOURCES from '../../../constants/sources';
import { useDebounce } from '../../../hooks';
=======
>>>>>>> 1829695a
import { FlattenedQueryResponse } from '../Table';
import NumberRangeFilter from './NumberRangeFilter';
import SelectionFilter from './SelectionFilter';

export type DefaultFilter<T> = {
    id: string;
    value: T;
};

interface ColumnFilterProps {
    columnId: keyof FlattenedQueryResponse;
    filterModel?: DefaultFilter<string | string[] | number | number[]>;
    options?: string[];
    preFilteredRows: Row<FlattenedQueryResponse>[];
    setFilter: (filterValue: any) => void;
    type?: 'singleSelect' | 'multiSelect' | 'text' | 'between';
}

export const ColumnFilter: React.FC<ColumnFilterProps> = ({
    columnId,
    filterModel,
    options,
    preFilteredRows,
    setFilter,
    type,
}) => {
<<<<<<< HEAD
    const [debouncedInput, input, setInput] = useDebounce<string | undefined>('', 500);

    const filter = filters.find(f => f.id === columnId);
    const placeholder = 'Search';
    const singleSelect = ['source'];
    const multiSelect = ['sex', 'zygosity', 'consequence'];

    useEffect(() => {
        setFilter(columnId, debouncedInput);
    }, [setFilter, debouncedInput, columnId]);

    useEffect(() => {
        if (!filter) setInput('');
    }, [filter, setInput]);
=======
    const placeholder = 'Search';
>>>>>>> 1829695a

    const resolveComponent = () => {
        if (!!type && ['singleSelect', 'multiSelect'].includes(type)) {
            return (
                <SelectionFilter
                    setFilter={setFilter}
                    columnId={columnId}
                    options={options || []}
                    filter={filterModel as DefaultFilter<string | string[]>}
                    preFilteredRows={preFilteredRows}
                    isMulti={type === 'multiSelect'}
                    searchable={type === 'multiSelect'}
                />
            );
        } else if (!!type && type === 'between') {
            return <NumberRangeFilter setFilter={setFilter} />;
        } else {
            return (
                <Input
                    variant="outlined"
<<<<<<< HEAD
                    value={input}
                    placeholder={placeholder}
                    onChange={e => {
                        setInput(e.target.value);
=======
                    value={(filterModel?.value || '') as string | number}
                    placeholder={placeholder}
                    onChange={e => {
                        setFilter(e.target.value);
>>>>>>> 1829695a
                    }}
                />
            );
        }
    };

    return <Column>{resolveComponent()}</Column>;
};<|MERGE_RESOLUTION|>--- conflicted
+++ resolved
@@ -1,11 +1,7 @@
 import React, { useEffect } from 'react';
 import { Row } from 'react-table';
 import { Column, Input } from '../..';
-<<<<<<< HEAD
-import SOURCES from '../../../constants/sources';
 import { useDebounce } from '../../../hooks';
-=======
->>>>>>> 1829695a
 import { FlattenedQueryResponse } from '../Table';
 import NumberRangeFilter from './NumberRangeFilter';
 import SelectionFilter from './SelectionFilter';
@@ -32,24 +28,18 @@
     setFilter,
     type,
 }) => {
-<<<<<<< HEAD
     const [debouncedInput, input, setInput] = useDebounce<string | undefined>('', 500);
 
-    const filter = filters.find(f => f.id === columnId);
-    const placeholder = 'Search';
-    const singleSelect = ['source'];
-    const multiSelect = ['sex', 'zygosity', 'consequence'];
+    useEffect(() => {
+        setFilter(debouncedInput);
+    // eslint-disable-next-line react-hooks/exhaustive-deps
+    }, [debouncedInput]);
 
     useEffect(() => {
-        setFilter(columnId, debouncedInput);
-    }, [setFilter, debouncedInput, columnId]);
+        if (!filterModel) setInput('');
+    }, [filterModel, setInput]);
 
-    useEffect(() => {
-        if (!filter) setInput('');
-    }, [filter, setInput]);
-=======
     const placeholder = 'Search';
->>>>>>> 1829695a
 
     const resolveComponent = () => {
         if (!!type && ['singleSelect', 'multiSelect'].includes(type)) {
@@ -70,17 +60,10 @@
             return (
                 <Input
                     variant="outlined"
-<<<<<<< HEAD
                     value={input}
                     placeholder={placeholder}
                     onChange={e => {
                         setInput(e.target.value);
-=======
-                    value={(filterModel?.value || '') as string | number}
-                    placeholder={placeholder}
-                    onChange={e => {
-                        setFilter(e.target.value);
->>>>>>> 1829695a
                     }}
                 />
             );
