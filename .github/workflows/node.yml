--- conflicted
+++ resolved
@@ -128,18 +128,6 @@
           PT_AUTH0_TOKEN_CLIENT_SECRET: ${{ secrets.PT_AUTH0_TOKEN_CLIENT_SECRET }}
           PT_AUTH0_TOKEN_ENDPOINT: ${{ secrets.PT_AUTH0_TOKEN_ENDPOINT }}
           PT_ENDPOINT: ${{ secrets.PT_ENDPOINT }}
-<<<<<<< HEAD
-=======
-          KEYCLOAK_USER: ${{ secrets.KEYCLOAK_USER }}
-          KEYCLOAK_PASSWORD: ${{ secrets.KEYCLOAK_PASSWORD }}
-          DB_VENDOR: mysql
-          KEYCLOAK_DB_ADDR: ${{ secrets.KEYCLOAK_DB_ADDR }}
-          KEYCLOAK_DB: ${{ secrets.KEYCLOAK_DB }}
-          KEYCLOAK_DB_USER: ${{ secrets.KEYCLOAK_DB_USER }}
-          KEYCLOAK_DB_PASSWORD: ${{ secrets.KEYCLOAK_DB_PASSWORD }}
-          PROXY_ADDRESS_FORWARDING: true
-          KEYCLOAK_FRONTEND_URL: ${{ secrets.KEYCLOAK_FRONTEND_URL }}
->>>>>>> b9fb6162
         run: |
           eval "${{ steps.configure.outputs.ssh-agent-eval }}"
           docker-compose pull
