--- conflicted
+++ resolved
@@ -99,11 +99,6 @@
 
 startServer();
 
-<<<<<<< HEAD
-httpServer.listen(5862, () => {
-  logger.info('Server running on port 5862');
-=======
 httpServer.listen(3000, () => {
   logger.info('Server running on port 3000');
->>>>>>> fdbf2188
 });