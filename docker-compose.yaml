--- conflicted
+++ resolved
@@ -28,10 +28,7 @@
       KEYCLOAK_CLIENT_ID: ${KEYCLOAK_SERVER_CLIENT_ID}
       NODE_ENV: local
       TEST_NODE_URL: ${TEST_NODE_URL}
-<<<<<<< HEAD
-=======
       TEST_NODE_OAUTH_ACTIVE: ${TEST_NODE_OAUTH_ACTIVE}
->>>>>>> fdbf2188
       TEST_NODE_SSMP_TOKEN_CLIENT_ID: ${TEST_NODE_SSMP_TOKEN_CLIENT_ID}
       TEST_NODE_SSMP_TOKEN_CLIENT_SECRET: ${TEST_NODE_SSMP_TOKEN_CLIENT_SECRET}
       TEST_NODE_SSMP_TOKEN_ENDPOINT: ${TEST_NODE_SSMP_TOKEN_ENDPOINT}
